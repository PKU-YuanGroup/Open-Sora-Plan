ucf101_stride4x4x4
__pycache__
*.mp4
.ipynb_checkpoints
*.pth
UCF-101/
results/
vae
build/
opensora.egg-info/
wandb/
.idea
*.ipynb
*.jpg
*.mp3
*.safetensors
*.mp4
*.png
*.gif
*.pth
*.pt
cache_dir/
wandb/
test*
sample_video*/
512*
720*
1024*
debug*
private*
caption*
.deepspeed_env
256*
sample_image*/
taming*
*test*
sft*
flash*
65x256*
alpha_vae
*node*
cache/
Open-Sora-Plan_models/
sample_image*cfg*
*tmp*
*pymp*
check.py
bucket.py
whileinf.py
validation_dir/
<<<<<<< HEAD
runs/
samples/
=======
inpaint*/

*tmp*
*pymp*
check.py
bucket.py
whileinf.py
>>>>>>> 8b7c285a
<|MERGE_RESOLUTION|>--- conflicted
+++ resolved
@@ -48,15 +48,6 @@
 bucket.py
 whileinf.py
 validation_dir/
-<<<<<<< HEAD
 runs/
 samples/
-=======
-inpaint*/
-
-*tmp*
-*pymp*
-check.py
-bucket.py
-whileinf.py
->>>>>>> 8b7c285a
+inpaint*/