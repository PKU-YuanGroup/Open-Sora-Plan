--- conflicted
+++ resolved
@@ -10,10 +10,7 @@
 export COMBINED_ENABLE=1
 export CPU_AFFINITY_CONF=1
 export HCCL_CONNECT_TIMEOUT=1800
-<<<<<<< HEAD
-=======
 export HCCL_OP_BASE_FFTS_MODE_ENABLE=TRUE
->>>>>>> 850df260
 # export GLOO_SOCKET_IFNAME=enp67s0f0
 
 
@@ -26,11 +23,7 @@
 MASTER_PORT=12345
 WORLD_SIZE=$(($GPUS_PER_NODE*$NNODES))
 
-<<<<<<< HEAD
 TP=8
-=======
-TP=4
->>>>>>> 850df260
 PP=1
 CP=1
 MBS=1
@@ -88,11 +81,7 @@
     --use-distributed-optimizer \
     --recompute-granularity full \
     --recompute-method block \
-<<<<<<< HEAD
     --recompute-num-layers 48 \
-=======
-    --recompute-num-layers 0 \
->>>>>>> 850df260
     --normalization RMSNorm \
     --use-fused-rmsnorm \
     --qk-layernorm \
