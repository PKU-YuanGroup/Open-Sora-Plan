<<<<<<< HEAD
export ASCEND_RT_VISIBLE_DEVICES=0
python opensora/sample/sample_t2v.py \
    --model LatteT2V-XL/122 \
=======
CUDA_VISIBLE_DEVICES=0 python opensora/sample/sample_t2v.py \
    --model_path LanguageBind/Open-Sora-Plan-v1.0.0 \
>>>>>>> 82fae6da
    --text_encoder_name DeepFloyd/t5-v1_1-xxl \
    --text_prompt examples/prompt_list_0.txt \
    --ae CausalVAEModel_4x8x8 \
    --version 65x512x512 \
    --save_img_path "./sample_images/prompt_list_0" \
    --fps 24 \
    --guidance_scale 7.5 \
    --num_sampling_steps 250 \
    --enable_tiling \
    --force_images<|MERGE_RESOLUTION|>--- conflicted
+++ resolved
@@ -1,11 +1,6 @@
-<<<<<<< HEAD
 export ASCEND_RT_VISIBLE_DEVICES=0
 python opensora/sample/sample_t2v.py \
-    --model LatteT2V-XL/122 \
-=======
-CUDA_VISIBLE_DEVICES=0 python opensora/sample/sample_t2v.py \
     --model_path LanguageBind/Open-Sora-Plan-v1.0.0 \
->>>>>>> 82fae6da
     --text_encoder_name DeepFloyd/t5-v1_1-xxl \
     --text_prompt examples/prompt_list_0.txt \
     --ae CausalVAEModel_4x8x8 \
