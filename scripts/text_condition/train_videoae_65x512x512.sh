--- conflicted
+++ resolved
@@ -16,23 +16,14 @@
     --cache_dir "../cache_dir" \
     --dataset t2v \
     --ae CausalVAEModel_4x8x8 \
-<<<<<<< HEAD
     --ae_path "${WEIGHT_PATH}/CausalVAEModel_4x8x8_new_version/" \
     --video_data "./scripts/train_data/video_data.txt" \
-=======
-    --ae_path "/dxyl_data02/CausalVAEModel_4x8x8/" \
-    --video_data "/dxyl_code02/dev/Open-Sora-Plan/scripts/train_data/video_data.txt" \
->>>>>>> aa6d088e
     --sample_rate 1 \
     --num_frames 65 \
     --max_image_size 512 \
     --gradient_checkpointing \
     --attention_mode xformers \
-<<<<<<< HEAD
-    --train_batch_size=3 \
-=======
     --train_batch_size=2 \
->>>>>>> aa6d088e
     --dataloader_num_workers 10 \
     --gradient_accumulation_steps=1 \
     --max_train_steps=1000000 \
@@ -49,10 +40,5 @@
     --model_max_length 300 \
     --use_image_num 4 \
     --enable_tiling \
-<<<<<<< HEAD
-    --use_img_from_vid
-=======
     --use_img_from_vid \
-    --pretrained t2v.pt \
-    --enable_tracker
->>>>>>> aa6d088e
+    --enable_tracker