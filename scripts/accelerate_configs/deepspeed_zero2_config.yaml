compute_environment: LOCAL_MACHINE
distributed_type: DEEPSPEED
deepspeed_config:
 deepspeed_config_file: scripts/accelerate_configs/zero2.json
fsdp_config: {}
machine_rank: 0
main_process_ip: null
main_process_port: 29503
main_training_function: main
num_machines: 1
num_processes: 8
<<<<<<< HEAD
# gpu_ids: 0
=======
gpu_ids: 0,1,2,3,4,5,6,7
>>>>>>> 600f11c3
use_cpu: false<|MERGE_RESOLUTION|>--- conflicted
+++ resolved
@@ -9,9 +9,5 @@
 main_training_function: main
 num_machines: 1
 num_processes: 8
-<<<<<<< HEAD
-# gpu_ids: 0
-=======
 gpu_ids: 0,1,2,3,4,5,6,7
->>>>>>> 600f11c3
 use_cpu: false