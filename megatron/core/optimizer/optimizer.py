--- conflicted
+++ resolved
@@ -40,11 +40,7 @@
 )
 from ..dist_checkpointing.utils import add_prefix_for_sharding
 from ..transformer.module import param_is_not_shared
-<<<<<<< HEAD
-from .clip_grads import clip_grad_norm_fp32, adaptive_clip_grad_norm_fp32, count_zeros_fp32
-=======
 from .clip_grads import clip_grad_by_total_norm_fp32, count_zeros_fp32, get_grad_norm_fp32
->>>>>>> 850df260
 from .grad_scaler import MegatronGradScaler
 from .optimizer_config import OptimizerConfig
 
@@ -163,9 +159,6 @@
         if hasattr(self, 'model_parallel_group'):
             return self.model_parallel_group
         return parallel_state.get_model_parallel_group()
-<<<<<<< HEAD
-    
-=======
 
     @abstractmethod
     def prepare_grads(self) -> bool:
@@ -186,30 +179,16 @@
         )
         return total_norm
 
->>>>>>> 850df260
     def clip_grad_norm(self, clip_grad: float) -> float:
         """Compute grad norm."""
         params = self.get_parameters()
         grads_for_norm = self.get_main_grads_for_grad_norm()
-<<<<<<< HEAD
-        if self.config.clip_grad_ema_decay > 0.0:
-            params_for_norm = self.get_unlocked_main_params_for_norm()
-            return adaptive_clip_grad_norm_fp32(
-                params, grads_for_norm, params_for_norm, model_parallel_group=self.get_model_parallel_group(),
-                clip_grad_ema_decay=self.config.clip_grad_ema_decay
-            )
-        return clip_grad_norm_fp32(
-            params, grads_for_norm, clip_grad, model_parallel_group=self.get_model_parallel_group(),
-        )
-    
-=======
         grad_norm = get_grad_norm_fp32(
             grads_for_norm, model_parallel_group=self.get_model_parallel_group()
         )
         clip_grad_by_total_norm_fp32(params, clip_grad, grad_norm)
         return grad_norm
 
->>>>>>> 850df260
     def count_zeros(self) -> float:
         """Count number of zeros in model's gradients."""
         params = self.get_parameters()
