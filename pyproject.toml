--- conflicted
+++ resolved
@@ -13,11 +13,7 @@
     "License :: OSI Approved :: Apache Software License",
 ]
 dependencies = [
-<<<<<<< HEAD
-    "torch==2.1.0", "torchvision",
-=======
     "torch==2.1.0", "torchvision==0.16.0",
->>>>>>> 6a3c5ddf
     "transformers==4.39.1", "accelerate==0.28.0",
     "albumentations==1.4.0", "av==11.0.0", "decord==0.6.0", "einops==0.7.0", "fastapi==0.110.0",
     "gdown==5.1.0", "h5py==3.10.0", "idna==3.6", 'imageio==2.34.0', "matplotlib==3.7.5", "numpy==1.24.4",
