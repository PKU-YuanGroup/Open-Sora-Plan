--- conflicted
+++ resolved
@@ -1,1311 +1,1293 @@
-from typing import Tuple, Optional, List
-import math
-
-import torch
-import torch.nn.functional as F
-import torch.nn as nn
-import torch_npu
-from einops import rearrange, repeat
-from megatron import core
-from megatron.core import mpu, tensor_parallel
-from megatron.training import get_args
-from megatron.training.arguments import core_transformer_config_from_args
-
-from megatron.legacy.model.rms_norm import RMSNorm
-from megatron.legacy.model.layer_norm import LayerNorm
-
-from mindspeed_mm.utils.utils import video_to_image
-from mindspeed_mm.models.common.normalize import normalize
-from mindspeed_mm.models.common.embeddings.rope import RoPE3D, PositionGetter3D, apply_rotary_emb
-from mindspeed_mm.models.common.conv import CausalConv3d, WfCausalConv3d
-
-# TODO: 使用megatron通信接口替换
-from .communications import (
-    all_to_all,
-    all_to_all_SBH,
-    split_forward_gather_backward,
-)
-
-class MultiHeadSparseMMAttentionSBH(nn.Module):
-    """
-    A multi-head attention layer for both self-atten and cross-atten, layout "SBH".
-
-    Args:
-        query_dim: The number of channels in the query.
-        key_dim: The number of channels in the key, defaults to `query_dim`.
-        num_heads: The number of heads to use for multi-head attention.
-        head_dim: The number of channels in each head.
-        dropout: The dropout probability to use.
-        proj_qkv_bias: Whether to use bias in qkv projection.
-        proj_out_bias: Whether to use bias in out projection.
-        interpolation_scale: The scale of interpolation.
-    """
-
-    def __init__(
-        self,
-        query_dim: int,
-        key_dim: int,
-        num_heads: int,
-        head_dim: int,
-        added_kv_proj_dim: int = None,
-        dropout: float = 0.0,
-        proj_qkv_bias: bool = False,
-        proj_out_bias: bool = True,
-        sparse1d: bool = False,
-        sparse_n: int = None,
-        sparse_group: bool = None,
-        is_cross_attn: bool = False,
-        context_pre_only:bool = None,
-        qk_norm: Optional[str] = None,
-        eps: float = 1e-5,
-        elementwise_affine: bool = True,
-    ):
-        super().__init__()
-        self.num_heads = num_heads
-        self.head_dim = head_dim
-        self.inner_dim = self.num_heads * self.head_dim
-        self.sparse1d = sparse1d
-        self.sparse_n = sparse_n
-        self.sparse_group = sparse_group
-        self.is_cross_attn = is_cross_attn
-
-        self.context_pre_only = context_pre_only
-        self.added_kv_proj_dim = added_kv_proj_dim
-        
-
-        args = get_args()
-        config = core_transformer_config_from_args(args)
-        self.sp_size = mpu.get_context_parallel_world_size()
-        self.tp_size = mpu.get_tensor_model_parallel_world_size()
-
-        self.num_attention_heads_per_partition = core.utils.divide(num_heads, self.tp_size)
-        self.num_attention_heads_per_partition_per_cp = core.utils.divide(self.num_attention_heads_per_partition,
-                                                                          self.sp_size)
-        
-        if qk_norm is None:
-            self.norm_q = None
-            self.norm_k = None
-        elif qk_norm == "layer_norm":
-            self.norm_q = LayerNorm(head_dim, eps=eps, sequence_parallel=True)
-            self.norm_k = LayerNorm(head_dim, eps=eps, sequence_parallel=True)
-        elif qk_norm == "rms_norm":
-            self.norm_q = RMSNorm(head_dim, eps=eps, sequence_parallel=True)
-            self.norm_k = RMSNorm(head_dim, eps=eps, sequence_parallel=True)
-        else:
-            raise ValueError(f"Unsupported qk_norm: {qk_norm}")
-
-        key_dim = key_dim if key_dim is not None else query_dim
-
-        self.to_q = tensor_parallel.ColumnParallelLinear(
-            query_dim,
-            self.inner_dim,
-            config=config,
-            init_method=config.init_method,
-            bias=proj_qkv_bias,
-            gather_output=False
-        )
-        self.to_k = tensor_parallel.ColumnParallelLinear(
-            key_dim,
-            self.inner_dim,
-            config=config,
-            init_method=config.init_method,
-            bias=proj_qkv_bias,
-            gather_output=False
-        )
-
-        self.to_v = tensor_parallel.ColumnParallelLinear(
-            key_dim,
-            self.inner_dim,
-            config=config,
-            init_method=config.init_method,
-            bias=proj_qkv_bias,
-            gather_output=False
-        )
-
-        if self.added_kv_proj_dim is not None:
-            self.add_k_proj = tensor_parallel.ColumnParallelLinear(
-                self.added_kv_proj_dim,
-                self.inner_dim,
-                config=config,
-                init_method=config.init_method,
-                bias=proj_qkv_bias,
-                gather_output=False
-            )
-            self.add_v_proj = tensor_parallel.ColumnParallelLinear(
-                self.added_kv_proj_dim,
-                self.inner_dim,
-                config=config,
-                init_method=config.init_method,
-                bias=proj_qkv_bias,
-                gather_output=False
-            )
-            if self.context_pre_only is not None:
-                self.add_q_proj = tensor_parallel.ColumnParallelLinear(
-                    self.added_kv_proj_dim,
-                    self.inner_dim,
-                    config=config,
-                    init_method=config.init_method,
-                    bias=proj_qkv_bias,
-                    gather_output=False
-                )
-
-        self.to_out = nn.ModuleList(
-            [
-                tensor_parallel.RowParallelLinear(
-                    query_dim,
-                    self.inner_dim,
-                    config=config,
-                    init_method=config.init_method,
-                    bias=proj_out_bias,
-                    input_is_parallel=True,
-                    skip_bias_add=False
-                ),
-                nn.Dropout(dropout)
-            ]
-        )
-        
-
-<<<<<<< HEAD
-        if self.context_pre_only is not None and not self.context_pre_only:
-=======
-
-        if self.context_pre_only is not None:
->>>>>>> 850df260
-            self.to_add_out = tensor_parallel.RowParallelLinear(
-                self.added_kv_proj_dim,
-                self.inner_dim,
-                config=config,
-                init_method=config.init_method,
-                bias=proj_out_bias,
-                input_is_parallel=True,
-                skip_bias_add=False
-            )
-        
-<<<<<<< HEAD
-        
-=======
-
->>>>>>> 850df260
-
-        if qk_norm is not None and added_kv_proj_dim is not None:
-            if qk_norm == "layer_norm":
-                self.norm_added_q = LayerNorm(head_dim, eps=eps, sequence_parallel=True)
-                self.norm_added_k = LayerNorm(head_dim, eps=eps, sequence_parallel=True)
-            elif qk_norm == "rms_norm":
-                self.norm_added_q = RMSNorm(head_dim, eps=eps, sequence_parallel=True)
-                self.norm_added_k = RMSNorm(head_dim, eps=eps, sequence_parallel=True)
-            else:
-                raise ValueError(f"Unsupported qk_norm: {qk_norm}")
-
-        
-
-    def _sparse_1d(self, x, frame, height, width):
-        """
-        require the shape of (ntokens x batch_size x dim)
-        """
-        _len = x.shape[0]
-        if _len != frame * height * width:
-            raise ValueError("shape mismatched.")
-        pad_len = 0
-        if _len % (self.sparse_n * self.sparse_n) != 0:
-            pad_len = self.sparse_n * self.sparse_n - _len % (self.sparse_n * self.sparse_n)
-        if pad_len != 0:
-            x = F.pad(x, (0, 0, 0, 0, 0, pad_len))
-        if not self.sparse_group:
-            x = rearrange(x, '(g k) b d -> g (k b) d', k=self.sparse_n)
-        else:
-            x = rearrange(x, '(n m k) b d -> (n k) (m b) d', m=self.sparse_n, k=self.sparse_n)
-        return x, pad_len
-
-    def _reverse_sparse_1d(self, x, frame, height, width, pad_len):
-        """
-        require the shape of (ntokens x batch_size x dim)
-        """
-        if x.shape[0] != (frame * height * width + pad_len) // self.sparse_n:
-            raise ValueError("shape mismatched.")
-        if not self.sparse_group:
-            x = rearrange(x, 'g (k b) d -> (g k) b d', k=self.sparse_n)
-        else:
-            x = rearrange(x, '(n k) (m b) d -> (n m k) b d', m=self.sparse_n, k=self.sparse_n)
-        x = x[:frame * height * width, :, :]
-        return x
-
-    def _sparse_1d_enc(self, x):
-        """
-        require the shape of (ntokens x batch_size x dim)
-        """
-        x = repeat(x, 's b d -> s (k b) d', k=self.sparse_n)
-        return x
-
-    def _reverse_sparse_1d_enc(self, x):
-        """
-        require the shape of (ntokens x batch_size x dim)
-        """
-        x = rearrange(x, 's (k b) d -> s k b d', k=self.sparse_n).mean(1)
-        return x
-    
-    def forward(
-        self,
-        hidden_states: torch.Tensor,
-        encoder_hidden_states: torch.Tensor,
-        frames: int, 
-        height: int, 
-        width: int, 
-        attention_mask: Optional[torch.Tensor] = None,
-        video_rotary_emb: Optional[torch.Tensor] = None,
-    ) -> torch.Tensor:
-        """
-        Args:
-            hidden_states: The hidden states of the visual stream.
-            encoder_hidden_states: The hidden states of the textual stream.
-            frames: The frame number of video
-            height: The height of the video
-            width: The width of the video
-            attention_mask: The attention mask to use.
-            video_rotary_emb: The rotary embeddings for the video
-        """
-        # Step 1: Project the hidden states and encoder hidden states
-        q = self.to_q(hidden_states)[0]
-        k = self.to_k(hidden_states)[0]
-        v = self.to_v(hidden_states)[0]
-        added_q = self.add_q_proj(encoder_hidden_states)[0]
-        added_k = self.add_k_proj(encoder_hidden_states)[0]
-        added_v = self.add_v_proj(encoder_hidden_states)[0]
-<<<<<<< HEAD
-=======
-        visual_sequence_length, batch_size, _ = q.shape
-        text_sequence_length_length, batch_size, _ = added_q.shape
->>>>>>> 850df260
-
-        total_frames = frames
-
-        if self.sp_size > 1:
-            q = q.view(-1, self.num_attention_heads_per_partition, self.head_dim)
-            k = k.view(-1, self.num_attention_heads_per_partition, self.head_dim)
-            v = v.view(-1, self.num_attention_heads_per_partition, self.head_dim)
-            total_frames = frames * self.sp_size
-            sp_group = mpu.get_context_parallel_group()
-
-            # apply all_to_all to gather sequence and split attention heads [s // sp * b, h, d] -> [s * b, h // sp, d]
-            q = all_to_all_SBH(q, sp_group, scatter_dim=1, gather_dim=0)
-            k = all_to_all_SBH(k, sp_group, scatter_dim=1, gather_dim=0)
-            v = all_to_all_SBH(v, sp_group, scatter_dim=1, gather_dim=0)
-
-            added_q = added_q.view(-1, self.num_attention_heads_per_partition, self.head_dim)
-            added_k = added_k.view(-1, self.num_attention_heads_per_partition, self.head_dim)
-            added_v = added_v.view(-1, self.num_attention_heads_per_partition, self.head_dim)
-
-            added_q = all_to_all_SBH(added_q, sp_group, scatter_dim=1, gather_dim=0)
-            added_k = all_to_all_SBH(added_k, sp_group, scatter_dim=1, gather_dim=0)
-            added_v = all_to_all_SBH(added_v, sp_group, scatter_dim=1, gather_dim=0)
-
-        # Step 2: QK Norm
-        q = q.view(-1, batch_size, self.num_attention_heads_per_partition_per_cp, self.head_dim)
-        k = k.view(-1, batch_size, self.num_attention_heads_per_partition_per_cp, self.head_dim)
-        q = self.norm_q(q)
-        k = self.norm_k(k)
-
-        added_q = added_q.view(-1, batch_size, self.num_attention_heads_per_partition_per_cp, self.head_dim)
-        added_k = added_k.view(-1, batch_size, self.num_attention_heads_per_partition_per_cp, self.head_dim)
-        added_q = self.norm_added_q(added_q)
-        added_k = self.norm_added_k(added_k)
-
-        # Step 3: Apply rope
-        q = apply_rotary_emb(q, video_rotary_emb)
-        k = apply_rotary_emb(k, video_rotary_emb)
-
-        q = q.view(-1, batch_size, self.num_attention_heads_per_partition_per_cp * self.head_dim)
-        k = k.view(-1, batch_size, self.num_attention_heads_per_partition_per_cp * self.head_dim)
-        v = v.view(-1, batch_size, self.num_attention_heads_per_partition_per_cp * self.head_dim)
-
-        added_q = added_q.view(-1, batch_size, self.num_attention_heads_per_partition_per_cp * self.head_dim)
-        added_k = added_k.view(-1, batch_size, self.num_attention_heads_per_partition_per_cp * self.head_dim)
-        added_v = added_v.view(-1, batch_size, self.num_attention_heads_per_partition_per_cp * self.head_dim)
-
-        # Step 4: Sparse 1D
-        if self.sparse1d:
-            q, pad_len = self._sparse_1d(q, total_frames, height, width)
-            k, _ = self._sparse_1d(k, total_frames, height, width)
-            v, _ = self._sparse_1d(v, total_frames, height, width)
-            added_q = self._sparse_1d_enc(added_q)
-            added_k = self._sparse_1d_enc(added_k)
-            added_v = self._sparse_1d_enc(added_v)
-
-        # Step 5: Concat hidden_states and encoder_hidden_states to do mm attention
-        fa_visual_sequence_length = q.shape[0]
-        fa_text_sequence_length_length = added_q.shape[0]
-        q = torch.cat([q, added_q], dim=0)
-        k = torch.cat([k, added_k], dim=0)
-        v = torch.cat([v, added_v], dim=0)
-
-        out = torch_npu.npu_fusion_attention(
-            q,
-            k,
-            v,
-            head_num=self.num_attention_heads_per_partition_per_cp,
-            atten_mask=attention_mask,
-            input_layout="SBH",
-            scale=1 / math.sqrt(self.head_dim)
-        )[0]
-
-        hidden_states, encoder_hidden_states = out.split([fa_visual_sequence_length, fa_text_sequence_length_length], dim=0)
-
-        # Step 6: Reverse sparse 1D
-        if self.sparse1d:
-            hidden_states = self._reverse_sparse_1d(hidden_states, total_frames, height, width, pad_len)
-            encoder_hidden_states = self._reverse_sparse_1d_enc(encoder_hidden_states)
-
-        # [s, b, h // sp * d] -> [s // sp * b, h, d] -> [s // sp, b, h * d]
-        if self.sp_size > 1:
-            sp_group = mpu.get_context_parallel_group()
-            hidden_states = all_to_all_SBH(
-                hidden_states.reshape(-1, self.num_attention_heads_per_partition_per_cp, self.head_dim),
-                sp_group, scatter_dim=0, gather_dim=1)
-            hidden_states = hidden_states.view(visual_sequence_length, batch_size, -1)
-
-            encoder_hidden_states = all_to_all_SBH(
-                encoder_hidden_states.reshape(-1, self.num_attention_heads_per_partition_per_cp, self.head_dim),
-                sp_group, scatter_dim=0, gather_dim=1)
-            encoder_hidden_states = encoder_hidden_states.view(text_sequence_length_length, batch_size, -1)
-        
-        # Step 7: Project out
-        hidden_states = self.to_out[0](hidden_states)[0]
-        hidden_states = self.to_out[1](hidden_states)
-
-<<<<<<< HEAD
-        if self.context_pre_only is not None and not self.context_pre_only:
-=======
-        if self.context_pre_only is not None:
->>>>>>> 850df260
-            encoder_hidden_states = self.to_add_out(encoder_hidden_states)[0]
-
-        return hidden_states, encoder_hidden_states
-
-
-class MultiHeadAttentionBSH(nn.Module):
-    """
-    A multi-head attention layer for both self-atten and cross-atten, layout "BSH".
-
-    Args:
-        query_dim: The number of channels in the query.
-        key_dim: The number of channels in the key, defaults to `query_dim`.
-        num_heads: The number of heads to use for multi-head attention.
-        head_dim: The number of channels in each head.
-        dropout: The dropout probability to use.
-        proj_qkv_bias: Whether to use bias in qkv projection.
-        proj_out_bias: Whether to use bias in out projection.
-        use_rope: Whether to use rope
-        interpolation_scale: The scale of interpolation.
-
-    """
-
-    def __init__(
-        self,
-        query_dim: int,
-        key_dim: int,
-        num_heads: int,
-        head_dim: int,
-        dropout: float = 0.0,
-        proj_qkv_bias: bool = False,
-        proj_out_bias: bool = True,
-        use_rope: bool = False,
-        interpolation_scale: Tuple[int] = (1, 1, 1),
-    ):
-        super().__init__()
-        self.num_heads = num_heads
-        self.head_dim = head_dim
-        self.inner_dim = self.num_heads * self.head_dim
-        self.use_rope = use_rope
-        if self.use_rope:
-            self.rope = RoPE3D(interpolation_scale=interpolation_scale)
-            self.position_getter = PositionGetter3D(atten_layout="BSH")
-
-        key_dim = key_dim if key_dim is not None else query_dim
-
-        self.proj_q = nn.Linear(query_dim, self.inner_dim, bias=proj_qkv_bias)
-        self.proj_k = nn.Linear(key_dim, self.inner_dim, bias=proj_qkv_bias)
-        self.proj_v = nn.Linear(key_dim, self.inner_dim, bias=proj_qkv_bias)
-
-        self.proj_out = nn.Linear(self.inner_dim, query_dim, bias=proj_out_bias)
-        self.dropout = nn.Dropout(dropout)
-
-    def forward(
-        self,
-        query: torch.Tensor,
-        key: Optional[torch.Tensor] = None,
-        mask: Optional[torch.Tensor] = None,
-        frames: Optional[int] = None,
-        height: Optional[int] = None,
-        width: Optional[int] = None,
-    ) -> torch.Tensor:
-        """
-        Args:
-            query: The hidden states of the query.
-            key: The hidden states of the key.
-            mask: The attention mask to use.
-            **kwargs: Additional keyword arguments to pass along
-        """
-        input_ndim = query.ndim
-        if input_ndim == 4:
-            b, c, h, w = query.shape
-            query = query.view(b, c, h * w).transpose(1, 2)
-
-        key = query if key is None else key
-        b, _, _ = query.shape
-
-        if mask is not None:
-            mask = mask.view(b, 1, -1, mask.shape[-1])
-
-        q = self.proj_q(query)
-        k = self.proj_k(key)
-        v = self.proj_v(key)
-
-        q = q.view(b, -1, self.num_heads, self.head_dim)
-        k = k.view(b, -1, self.num_heads, self.head_dim)
-
-        if self.use_rope:
-            if (frames is None) or (height is None) or (width is None):
-                raise ValueError(
-                    "frames, height, and width can not be none when use_rope"
-                )
-            pos_thw = self.position_getter(
-                b, t=frames, h=height, w=width, device=query.device
-            )
-            q = self.rope(q, pos_thw)
-            k = self.rope(k, pos_thw)
-        q = q.view(b, -1, self.inner_dim)
-        k = k.view(b, -1, self.inner_dim)
-
-        out = torch_npu.npu_fusion_attention(
-            q,
-            k,
-            v,
-            head_num=self.num_heads,
-            atten_mask=mask,
-            input_layout="BSH",
-            scale=1 / math.sqrt(self.head_dim)
-        )[0]
-
-        out = self.proj_out(out)
-        out = self.dropout(out)
-        if input_ndim == 4:
-            out = out.transpose(-1, -2).reshape(b, c, h, w)
-        return out
-
-
-class ParallelMultiHeadAttentionSBH(nn.Module):
-    """
-    A multi-head context parallel attention layer for both self-attention and cross-attention, layout "SBH".
-
-    Args:
-        query_dim: The number of channels in the query.
-        key_dim: The number of channels in the key, defaults to `query_dim`.
-        num_heads: The number of heads to use for multi-head attention.
-        head_dim: The number of channels in each head.
-        dropout: The dropout probability to use.
-        proj_qkv_bias: Whether to use bias in qkv projection.
-        proj_out_bias: Whether to use bias in out projection.
-        use_rope: Whether to use rope
-        interpolation_scale: The scale of interpolation.
-
-    """
-
-    def __init__(
-        self,
-        query_dim: int,
-        key_dim: int,
-        num_heads: int,
-        head_dim: int,
-        dropout: float = 0.0,
-        proj_qkv_bias: bool = False,
-        proj_out_bias: bool = True,
-        use_rope: bool = False,
-        interpolation_scale: Tuple[int] = (1, 1, 1)
-    ):
-        super().__init__()
-        self.num_heads = num_heads
-        self.head_dim = head_dim
-        self.inner_dim = self.num_heads * self.head_dim
-        self.use_rope = use_rope
-        if self.use_rope:
-            self.rope = RoPE3D(interpolation_scale=interpolation_scale)
-            self.position_getter = PositionGetter3D(atten_layout="SBH")
-
-        key_dim = key_dim if key_dim is not None else query_dim
-
-        self.proj_q = nn.Linear(query_dim, self.inner_dim, bias=proj_qkv_bias)
-        self.proj_k = nn.Linear(key_dim, self.inner_dim, bias=proj_qkv_bias)
-        self.proj_v = nn.Linear(key_dim, self.inner_dim, bias=proj_qkv_bias)
-
-        self.proj_out = nn.Linear(self.inner_dim, query_dim, bias=proj_out_bias)
-        self.dropout = nn.Dropout(dropout)
-
-    def forward(
-        self,
-        query: torch.Tensor,
-        key: Optional[torch.Tensor] = None,
-        mask: Optional[torch.Tensor] = None,
-        frames: Optional[int] = None,
-        height: Optional[int] = None,
-        width: Optional[int] = None
-    ) -> torch.Tensor:
-        """
-        Args:
-            query: The hidden states of the query.
-            key: The hidden states of the key.
-            mask: The attention mask to use.
-            frames: The frame number of latents
-            height: The height of the frame
-            width: The width of the frame
-        """
-        if len(query.shape) != 3:
-            raise AssertionError("Parallel attention only support SBH.")
-
-        is_cross_attention = key is not None
-
-        key = query if key is None else key
-        s, b, _ = query.shape
-
-        if mask is not None:
-            mask = mask.view(b, 1, -1, mask.shape[-1])
-
-        q = self.proj_q(query)
-        k = self.proj_k(key)
-        v = self.proj_v(key)
-
-        q = q.view(-1, self.num_heads, self.head_dim)
-        k = k.view(-1, self.num_heads, self.head_dim)
-        v = v.view(-1, self.num_heads, self.head_dim)
-
-        sp_size = mpu.get_context_parallel_world_size()
-        h_size_sp = self.inner_dim // sp_size
-        sp_group = mpu.get_context_parallel_group()
-
-        q = all_to_all_SBH(q, sp_group, scatter_dim=1, gather_dim=0).view(-1, b, h_size_sp)
-        if not is_cross_attention:
-            k = all_to_all_SBH(k, sp_group, scatter_dim=1, gather_dim=0).view(-1, b, h_size_sp)
-            v = all_to_all_SBH(v, sp_group, scatter_dim=1, gather_dim=0).view(-1, b, h_size_sp)
-        else:
-            k = split_forward_gather_backward(k, sp_group, dim=1, grad_scale="down").view(-1, b, h_size_sp)
-            v = split_forward_gather_backward(v, sp_group, dim=1, grad_scale="down").view(-1, b, h_size_sp)
-
-        if self.use_rope:
-            # TODO: 原仓BUG，view使用错误，不能跨轴view
-            q = q.view(-1, b, self.num_heads // sp_size, self.head_dim)
-            k = k.view(-1, b, self.num_heads // sp_size, self.head_dim)
-
-            if (frames is None) or (height is None) or (width is None):
-                raise ValueError("frames, height and width can not be none when use_rope")
-            pos_thw = self.position_getter(b, t=frames, h=height, w=width, device=query.device)
-            q = self.rope(q, pos_thw)
-            k = self.rope(k, pos_thw)
-
-        q = q.view(-1, b, h_size_sp)
-        k = k.view(-1, b, h_size_sp)
-        v = v.view(-1, b, h_size_sp)
-
-        out = torch_npu.npu_fusion_attention(
-            q,
-            k,
-            v,
-            head_num=self.num_heads // sp_size,
-            atten_mask=mask,
-            input_layout="SBH",
-            scale=1 / math.sqrt(self.head_dim)
-        )[0]
-
-        out = out.view(-1, self.num_heads // sp_size, self.head_dim)
-        out = all_to_all_SBH(out, sp_group, scatter_dim=0, gather_dim=1).view(-1, b, self.inner_dim)
-
-        out = self.proj_out(out)
-        out = self.dropout(out)
-
-        return out
-
-
-class Attention(nn.Module):
-    def __init__(
-        self,
-        dim: int,
-        num_heads: int = 8,
-        qkv_bias: bool = False,
-        qk_norm: bool = False,
-        attn_drop: float = 0.0,
-        proj_drop: float = 0.0,
-        norm_layer: nn.Module = nn.LayerNorm,
-        enable_flashattn: bool = False,
-        rope=None,
-        qk_norm_legacy: bool = False,
-    ) -> None:
-        super().__init__()
-        if dim % num_heads != 0:
-            raise AssertionError(
-                "dim (%d) must be divisible by num_heads (%d)" % (dim, num_heads)
-            )
-        self.dim = dim
-        self.num_heads = num_heads
-        self.head_dim = dim // num_heads
-        self.scale = self.head_dim ** -0.5
-        self.enable_flashattn = enable_flashattn
-
-        self.qkv = nn.Linear(dim, dim * 3, bias=qkv_bias)
-        self.q_norm = norm_layer(self.head_dim) if qk_norm else nn.Identity()
-        self.k_norm = norm_layer(self.head_dim) if qk_norm else nn.Identity()
-        self.qk_norm_legacy = qk_norm_legacy
-        self.attn_drop = nn.Dropout(attn_drop)
-        self.proj = nn.Linear(dim, dim)
-        self.proj_drop = nn.Dropout(proj_drop)
-
-        self.rope = False
-        if rope is not None:
-            self.rope = True
-            self.rotary_emb = rope
-
-    def npu_spatial_attention(self, qkv: torch.Tensor) -> torch.Tensor:
-        B, N, _ = qkv.shape
-        qkv_shape = (B, N, 3, self.num_heads, self.head_dim)
-        qkv = qkv.view(qkv_shape)
-        q, k, v = qkv.unbind(2)
-        q, k = self.q_norm(q), self.k_norm(k)
-
-        x = torch_npu.npu_fusion_attention(
-            q, k, v, self.num_heads, input_layout="BSND",
-            pse=None,
-            scale=self.scale,
-            pre_tockens=65536,
-            next_tockens=65536,
-            keep_prob=1. - self.attn_drop.p if self.training else 1.,
-            sync=False,
-            inner_precise=0
-        )[0]
-
-        x = x.view(B, N, -1)
-        x = self.proj(x)
-        x = self.proj_drop(x)
-        return x
-
-    def npu_temporal_attention(self, qkv: torch.Tensor) -> torch.Tensor:
-        B, N, _ = qkv.shape
-        qkv_shape = (B, N, 3, self.num_heads, self.head_dim)
-        qkv = qkv.view(qkv_shape).permute(2, 0, 3, 1, 4)
-        q, k, v = qkv.unbind(0)
-
-        if self.qk_norm_legacy:
-            q, k = self.rotary_emb(q), self.rotary_emb(k)
-            q, k = self.q_norm(q), self.k_norm(k)
-        else:
-            q, k = self.q_norm(q), self.k_norm(k)
-            q, k = self.rotary_emb(q), self.rotary_emb(k)
-
-        x = torch_npu.npu_fusion_attention(
-            q, k, v, self.num_heads, input_layout="BNSD",
-            pse=None,
-            scale=self.scale,
-            pre_tockens=65536,
-            next_tockens=65536,
-            keep_prob=1. - self.attn_drop.p if self.training else 1.,
-            sync=False,
-            inner_precise=0,
-        )[0]
-
-        x = x.transpose(1, 2)
-        x = x.reshape(B, N, -1)
-        x = self.proj(x)
-        x = self.proj_drop(x)
-        return x
-
-    def forward(self, x: torch.Tensor) -> torch.Tensor:
-        B, N, C = x.shape
-        # flash attn is not memory efficient for small sequences, this is empirical
-        enable_flashattn = self.enable_flashattn
-        qkv = self.qkv(x)
-
-        if enable_flashattn:
-            if qkv.dtype in [torch.float16, torch.bfloat16]:
-                if self.rope:
-                    return self.npu_temporal_attention(qkv)
-                else:
-                    return self.npu_spatial_attention(qkv)
-            else:
-                raise ValueError("The dtype of x must be torch.float16 or torch.bfloat16, got torch.float32 instead.")
-
-        qkv_shape = (B, N, 3, self.num_heads, self.head_dim)
-
-        qkv = qkv.view(qkv_shape).permute(2, 0, 3, 1, 4)
-        q, k, v = qkv.unbind(0)
-        if self.qk_norm_legacy:
-            if self.rope:
-                q = self.rotary_emb(q)
-                k = self.rotary_emb(k)
-            q, k = self.q_norm(q), self.k_norm(k)
-        else:
-            q, k = self.q_norm(q), self.k_norm(k)
-            if self.rope:
-                q = self.rotary_emb(q)
-                k = self.rotary_emb(k)
-
-        dtype = q.dtype
-        q = q * self.scale
-        attn = q @ k.transpose(-2, -1)  # translate attn to float32
-        attn = attn.to(torch.float32)
-        attn = attn.softmax(dim=-1)
-        attn = attn.to(dtype)  # cast back attn to original dtype
-        attn = self.attn_drop(attn)
-        x = attn @ v
-
-        x_output_shape = (B, N, C)
-        if not enable_flashattn:
-            x = x.transpose(1, 2)
-        x = x.reshape(x_output_shape)
-        x = self.proj(x)
-        x = self.proj_drop(x)
-        return x
-
-
-class SeqParallelAttention(Attention):
-    def __init__(
-        self,
-        dim: int,
-        num_heads: int = 8,
-        qkv_bias: bool = False,
-        qk_norm: bool = False,
-        attn_drop: float = 0.0,
-        proj_drop: float = 0.0,
-        norm_layer: nn.Module = nn.LayerNorm,
-        enable_flashattn: bool = False,
-    ) -> None:
-        super().__init__(
-            dim=dim,
-            num_heads=num_heads,
-            qkv_bias=qkv_bias,
-            qk_norm=qk_norm,
-            attn_drop=attn_drop,
-            proj_drop=proj_drop,
-            norm_layer=norm_layer,
-            enable_flashattn=enable_flashattn,
-        )
-
-    def forward(self, x: torch.Tensor) -> torch.Tensor:
-        B, N, C = (
-            x.shape
-        )  # for sequence parallel here, the N is a local sequence length
-        qkv = self.qkv(x)
-        qkv_shape = (B, N, 3, self.num_heads, self.head_dim)
-
-        qkv = qkv.view(qkv_shape)
-
-        # sp_group = get_sequence_parallel_group()
-        sp_group = mpu.get_context_parallel_group()
-
-        # apply all_to_all to gather sequence and split attention heads
-        # [B, SUB_N, 3, NUM_HEAD, HEAD_DIM] -> [B, N, 3, NUM_HEAD_PER_DEVICE, HEAD_DIM]
-        qkv = all_to_all(qkv, sp_group, scatter_dim=3, gather_dim=1)
-
-        if self.enable_flashattn:
-            # [3, B, N, NUM_HEAD_PER_DEVICE, HEAD_DIM]
-            qkv_permute_shape = (2, 0, 1, 3, 4)
-        else:
-            # [3, B, NUM_HEAD_PER_DEVICE, N, HEAD_DIM]
-            qkv_permute_shape = (2, 0, 3, 1, 4)
-        qkv = qkv.permute(qkv_permute_shape)
-
-        q, k, v = qkv.unbind(0)
-        q, k = self.q_norm(q), self.k_norm(k)
-        if self.enable_flashattn and q.dtype in [torch.float16, torch.bfloat16]:
-            x = torch_npu.npu_fusion_attention(
-                q,
-                k,
-                v,
-                q.shape[-2],
-                input_layout="BSND",
-                pse=None,
-                scale=self.scale,
-                pre_tockens=65536,
-                next_tockens=65536,
-                keep_prob=1.0 - self.attn_drop.p if self.training else 1.0,
-                sync=False,
-                inner_precise=0,
-            )[0]
-        else:
-            dtype = q.dtype
-            q = q * self.scale
-            attn = q @ k.transpose(-2, -1)  # translate attn to float32
-            attn = attn.to(torch.float32)
-            attn = attn.softmax(dim=-1)
-            attn = attn.to(dtype)  # cast back attn to original dtype
-            attn = self.attn_drop(attn)
-            x = attn @ v
-
-        if not self.enable_flashattn:
-            x = x.transpose(1, 2)
-
-        # apply all to all to gather back attention heads and split sequence
-        # [B, N, NUM_HEAD_PER_DEVICE, HEAD_DIM]  -> [B, SUB_N, NUM_HEAD, HEAD_DIM]
-        x = all_to_all(x, sp_group, scatter_dim=1, gather_dim=2)
-
-        # reshape outputs back to [B, N, C]
-        x_output_shape = (B, N, C)
-        x = x.reshape(x_output_shape)
-        x = self.proj(x)
-        x = self.proj_drop(x)
-        return x
-
-
-class MultiHeadCrossAttention(nn.Module):
-    def __init__(self, d_model, num_heads, attn_drop=0.0, proj_drop=0.0):
-        super().__init__()
-        if d_model % num_heads != 0:
-            raise AssertionError(
-                "d_model (%d) must be divisible by num_heads (%d)"
-                % (d_model, num_heads)
-            )
-
-        self.d_model = d_model
-        self.num_heads = num_heads
-        self.head_dim = d_model // num_heads
-
-        self.q_linear = nn.Linear(d_model, d_model)
-        self.kv_linear = nn.Linear(d_model, d_model * 2)
-        self.attn_drop = nn.Dropout(attn_drop)
-        self.proj = nn.Linear(d_model, d_model)
-        self.proj_drop = nn.Dropout(proj_drop)
-
-    def forward(self, x, cond, mask=None):
-        # query/value: img tokens; key: condition; mask: if padding tokens
-        B, N, C = x.shape
-
-        if x.dtype not in [torch.float16, torch.bfloat16]:
-            raise AssertionError("QKV's dtype must be in bf16 or fp16")
-        q = self.q_linear(x).view(-1, self.num_heads, self.head_dim)
-        kv = self.kv_linear(cond).view(-1, 2, self.num_heads, self.head_dim)
-        k, v = kv.unbind(1)
-
-        actual_seq_qlen = []
-        actual_seq_kvlen = []
-        if mask is not None:
-            ans = 0
-            for _ in range(B):
-                ans += N
-                actual_seq_qlen.append(ans)
-            ans = 0
-            for m in mask:
-                ans += m
-                actual_seq_kvlen.append(ans)
-        x = torch_npu.npu_fusion_attention(
-            q,
-            k,
-            v,
-            self.num_heads,
-            input_layout="TND",
-            pse=None,
-            scale=1.0 / math.sqrt(self.head_dim),
-            pre_tockens=65536,
-            next_tockens=65536,
-            actual_seq_qlen=tuple(actual_seq_qlen),
-            actual_seq_kvlen=tuple(actual_seq_kvlen),
-            keep_prob=1.0 - self.attn_drop.p,
-            sparse_mode=0,
-        )[0]
-
-        x = x.view(B, -1, C)
-        x = self.proj(x)
-        x = self.proj_drop(x)
-        return x
-
-
-class SeqParallelMultiHeadCrossAttention(MultiHeadCrossAttention):
-    def __init__(
-        self,
-        d_model,
-        num_heads,
-        attn_drop=0.0,
-        proj_drop=0.0,
-    ):
-        super().__init__(
-            d_model=d_model,
-            num_heads=num_heads,
-            attn_drop=attn_drop,
-            proj_drop=proj_drop,
-        )
-
-    def forward(self, x, cond, mask=None):
-        # query/value: img tokens; key: condition; mask: if padding tokens
-        sp_group = mpu.get_context_parallel_group()
-        sp_size = mpu.get_context_parallel_world_size()
-        B, SUB_N, C = x.shape
-        N = SUB_N * sp_size
-
-        # shape:
-        # q, k, v: [B, SUB_N, NUM_HEADS, HEAD_DIM]
-        q = self.q_linear(x).view(1, -1, self.num_heads, self.head_dim)
-        kv = self.kv_linear(cond).view(1, -1, 2, self.num_heads, self.head_dim)
-        k, v = kv.unbind(2)
-
-        # apply all_to_all to gather sequence and split attention heads
-        q = all_to_all(q, sp_group, scatter_dim=2, gather_dim=1)
-
-        k = split_forward_gather_backward(
-            k, mpu.get_context_parallel_group(), dim=2, grad_scale="down"
-        )
-        v = split_forward_gather_backward(
-            v, mpu.get_context_parallel_group(), dim=2, grad_scale="down"
-        )
-
-        if x.dtype not in [torch.float16, torch.bfloat16]:
-            raise AssertionError("QKV's dtype must be in bf16 or fp16")
-        q = q.view(-1, self.num_heads // sp_size, self.head_dim)
-        k = k.view(-1, self.num_heads // sp_size, self.head_dim)
-        v = v.view(-1, self.num_heads // sp_size, self.head_dim)
-
-        actual_seq_qlen = []
-        actual_seq_kvlen = []
-        if mask is not None:
-            ans = 0
-            for _ in range(B):
-                ans += N
-                actual_seq_qlen.append(ans)
-            ans = 0
-            for m in mask:
-                ans += m
-                actual_seq_kvlen.append(ans)
-        x = torch_npu.npu_fusion_attention(
-            q,
-            k,
-            v,
-            q.shape[-2],
-            input_layout="TND",
-            pse=None,
-            scale=1.0 / math.sqrt(self.head_dim),
-            pre_tockens=65536,
-            next_tockens=65536,
-            actual_seq_qlen=tuple(actual_seq_qlen),
-            actual_seq_kvlen=tuple(actual_seq_kvlen),
-            keep_prob=1.0 - self.attn_drop.p,
-            sparse_mode=0,
-        )[0]
-
-        # apply all to all to gather back attention heads and scatter sequence
-        x = x.view(B, -1, self.num_heads // sp_size, self.head_dim)
-        x = all_to_all(x, sp_group, scatter_dim=1, gather_dim=2)
-
-        # apply output projection
-        x = x.view(B, -1, C)
-        x = self.proj(x)
-        x = self.proj_drop(x)
-        return x
-
-
-class Conv2dAttnBlock(nn.Module):
-    def __init__(
-        self,
-        in_channels,
-        out_channels,
-        num_groups=32,
-        eps=1e-6,
-        kernel_size=1,
-        stride=1,
-        padding=0,
-        affine=True,
-    ):
-        super().__init__()
-        self.norm = nn.GroupNorm(
-            num_groups=num_groups, num_channels=in_channels, eps=eps, affine=affine
-        )
-        self.q = torch.nn.Conv2d(
-            in_channels, out_channels, kernel_size, stride, padding
-        )
-        self.k = torch.nn.Conv2d(
-            in_channels, out_channels, kernel_size, stride, padding
-        )
-        self.v = torch.nn.Conv2d(
-            in_channels, out_channels, kernel_size, stride, padding
-        )
-        self.proj_out = torch.nn.Conv2d(
-            in_channels, out_channels, kernel_size, stride, padding
-        )
-
-    @video_to_image
-    def forward(self, x):
-        y = x
-        y = self.norm(y)
-        q = self.q(y)
-        k = self.k(y)
-        v = self.v(y)
-
-        # compute attention
-        b, c, h, w = q.shape
-        q = q.reshape(b, c, h * w)
-        q = q.permute(0, 2, 1)  # [b, hw, c]
-        k = k.reshape(b, c, h * w)  # [b, c, hw]
-        z = torch.bmm(q, k)  # [b, hw, hw]
-        z = z * (int(c) ** (-0.5))
-        z = torch.nn.functional.softmax(z, dim=2)
-
-        # attend to values
-        v = v.reshape(b, c, h * w)
-        z = z.permute(0, 2, 1)  # [b, hw, hw] (first hw of k, second of q)
-        y = torch.bmm(v, z)  # [b, c, hw] (hw of q)
-        y = y.reshape(b, c, h, w)
-
-        y = self.proj_out(y)
-
-        return x + y
-
-
-class CausalConv3dAttnBlock(nn.Module):
-    def __init__(
-        self,
-        in_channels,
-        out_channels,
-        kernel_size=1,
-        stride=1,
-        num_groups=32,
-        eps=1e-6,
-        affine=True,
-    ):
-        super().__init__()
-        self.norm = nn.GroupNorm(
-            num_groups=num_groups, num_channels=in_channels, eps=eps, affine=affine
-        )
-        self.q = CausalConv3d(
-            in_channels, out_channels, kernel_size=kernel_size, stride=stride
-        )
-        self.k = CausalConv3d(
-            in_channels, out_channels, kernel_size=kernel_size, stride=stride
-        )
-        self.v = CausalConv3d(
-            in_channels, out_channels, kernel_size=kernel_size, stride=stride
-        )
-        self.proj_out = CausalConv3d(
-            in_channels, out_channels, kernel_size=kernel_size, stride=stride
-        )
-
-    def forward(self, x):
-        y = x
-        y = self.norm(y)
-        q = self.q(y)
-        k = self.k(y)
-        v = self.v(y)
-
-        # compute attention
-        # q: (b c t h w) -> (b t c h w) -> (b*t c h*w) -> (b*t h*w c)
-        b, c, t, h, w = q.shape
-        q = torch_npu.npu_confusion_transpose(
-            q, (0, 2, 1, 3, 4), (b * t, c, h * w), True
-        )
-        q = q.permute(0, 2, 1)
-
-        # k: (b c t h w) -> (b t c h w) -> (b*t c h*w)
-        k = torch_npu.npu_confusion_transpose(
-            k, (0, 2, 1, 3, 4), (b * t, c, h * w), True
-        )
-
-        # w: (b*t hw hw)
-        z = torch.bmm(q, k)
-        z = z * (int(c) ** (-0.5))
-        z = torch.nn.functional.softmax(z, dim=2)
-
-        # attend to values
-        # v: (b c t h w) -> (b t c h w) -> (bt c hw)
-        # z: (bt hw hw) -> (bt hw hw)
-        v = torch_npu.npu_confusion_transpose(v, (0, 2, 1, 3, 4), (b * t, c, h * w), True)
-        z = z.permute(0, 2, 1)  # [b, hw, hw] (first hw of k, second of q)
-        y = torch.bmm(v, z)  # [b, c, hw] (hw of q)
-
-        # y: (b*t c hw) -> (b t c h w) -> (b c t h w)
-        y = torch_npu.npu_confusion_transpose(y, (0, 2, 1, 3, 4), (b, t, c, h, w), False)
-
-        y = self.proj_out(y)
-
-        return x + y
-
-
-class WfCausalConv3dAttnBlock(nn.Module):
-    def __init__(
-        self,
-        in_channels,
-        out_channels,
-        kernel_size=1,
-        stride=1,
-        num_groups=32,
-        eps=1e-6,
-        affine=True,
-        norm_type="groupnorm",
-    ):
-        super().__init__()
-        self.norm = normalize(in_channels, num_groups, eps, affine, norm_type=norm_type)
-        self.q = WfCausalConv3d(
-            in_channels, out_channels, kernel_size=kernel_size, stride=stride
-        )
-        self.k = WfCausalConv3d(
-            in_channels, out_channels, kernel_size=kernel_size, stride=stride
-        )
-        self.v = WfCausalConv3d(
-            in_channels, out_channels, kernel_size=kernel_size, stride=stride
-        )
-        self.proj_out = WfCausalConv3d(
-            in_channels, out_channels, kernel_size=kernel_size, stride=stride
-        )
-
-    def forward(self, x):
-        h_ = x
-        h_ = self.norm(h_)
-        q = self.q(h_)
-        k = self.k(h_)
-        v = self.v(h_)
-
-        b, c, t, h, w = q.shape
-        q = q.permute(0, 2, 3, 4, 1).reshape(b * t, h * w, c).contiguous()
-        k = k.permute(0, 2, 3, 4, 1).reshape(b * t, h * w, c).contiguous()
-        v = v.permute(0, 2, 3, 4, 1).reshape(b * t, h * w, c).contiguous()
-
-        attn_output = self.run_attention(q, k, v, atten_mask=None, input_layout="BSH", head_dim=c, head_num=1, enable_FA=c<=512)
-
-        attn_output = attn_output.reshape(b, t, h, w, c).permute(0, 4, 1, 2, 3)
-        h_ = self.proj_out(attn_output)
-
-        return x + h_
-    
-    def run_attention(self, query, key, value, atten_mask, input_layout, head_dim, head_num, enable_FA=True):
-        if enable_FA:
-            hidden_states = torch_npu.npu_fusion_attention(query, key, value,
-                                                           atten_mask=atten_mask,
-                                                           input_layout=input_layout,
-                                                           scale=1 / math.sqrt(head_dim),
-                                                           head_num=head_num)[0]
-        else:
-            hidden_states = self.scaled_dot_product_attention(query, key, value,
-                                                              atten_mask=atten_mask,
-                                                              input_layout=input_layout,
-                                                              scale=1 / math.sqrt(head_dim),
-                                                              head_num=head_num)
-        return hidden_states
-
-    def scaled_dot_product_attention(self, query, key, value, input_layout, head_num=None,
-                                     atten_mask=None, scale=None, dropout_p=0.0, is_causal=False) -> torch.Tensor:
-        def trans_tensor_shape(x, layout, head_num):
-            if layout == "BSH":
-                batch = x.shape[0]
-                x = x.view(batch, -1, head_num, x.shape[-1] // head_num).transpose(1, 2).contiguous()
-            elif layout == "SBH":
-                batch = x.shape[1]
-                x = x.view(-1, batch * head_num, x.shape[-1] // head_num).transpose(0, 1).contiguous()
-                x = x.view(batch, head_num, -1, x.shape[-1])
-            return x
-
-        query = trans_tensor_shape(query, input_layout, head_num)
-        key = trans_tensor_shape(key, input_layout, head_num)
-        value = trans_tensor_shape(value, input_layout, head_num)
-
-        attn_weight = query @ key.transpose(-2, -1) * scale
-        attn_bias = torch.zeros_like(attn_weight, dtype=query.dtype, device=query.device)
-        if is_causal:
-            assert atten_mask is None
-            temp_mask = torch.zeros_like(attn_weight, dtype=torch.bool, device=query.device).tril(diagonal=0)
-            attn_bias.masked_fill_(temp_mask.logical_not(), -10000.0)
-            attn_bias.to(query.dtype)
-
-        if atten_mask is not None:
-            assert (not self.enable_FA) and atten_mask.dtype != torch.bool, \
-                "attention_mask must not be bool type when use this function"
-
-        attn_weight += attn_bias
-        attn_weight = torch.softmax(attn_weight, dim=-1)
-        attn_weight = torch.dropout(attn_weight, dropout_p, train=True)
-        output = attn_weight @ value
-        if input_layout == "BSH":
-            output = output.transpose(1, 2).contiguous().view(output.shape[0], -1, head_num * output.shape[-1])
-        else:
-            output = output.view(output.shape[0] * head_num, -1, output.shape[-1]).transpose(0, 1).contiguous()
-            output = output.view(output.shape[0], -1, head_num * output.shape[-1])
-        return output
-
-class WhisperAttention(nn.Module):
-    """
-    A multi-head attention layer for both self-atten and cross-atten, layout "BSH".
-
-    Args:
-        query_dim: The number of channels in the query.
-        key_dim: The number of channels in the key, defaults to `query_dim`.
-        num_heads: The number of heads to use for multi-head attention.
-        head_dim: The number of channels in each head.
-        dropout: The dropout probability to use.
-        proj_qkv_bias: Whether to use bias in qkv projection.
-        proj_out_bias: Whether to use bias in out projection.
-        use_rope: Whether to use rope
-        interpolation_scale: The scale of interpolation.
-
-    """
-
-    def __init__(
-        self,
-        query_dim: int,
-        key_dim: int,
-        num_heads: int,
-        head_dim: int,
-        dropout: float = 0.0,
-        proj_qv_bias: bool = False,
-        proj_out_bias: bool = True,
-        interpolation_scale: Tuple[int] = (1, 1, 1),
-    ):
-        super().__init__()
-        self.num_heads = num_heads
-        self.head_dim = head_dim
-        self.inner_dim = self.num_heads * self.head_dim
-
-        key_dim = key_dim if key_dim is not None else query_dim
-
-        self.proj_q = nn.Linear(query_dim, self.inner_dim, bias=proj_qv_bias)
-        self.proj_k = nn.Linear(key_dim, self.inner_dim, bias=False)
-        self.proj_v = nn.Linear(key_dim, self.inner_dim, bias=proj_qv_bias)
-
-        self.proj_out = nn.Linear(self.inner_dim, query_dim, bias=proj_out_bias)
-        self.dropout = nn.Dropout(dropout)
-
-    def forward(
-        self,
-        query: torch.Tensor,
-        key: Optional[torch.Tensor] = None,
-        mask: Optional[torch.Tensor] = None,
-    ) -> torch.Tensor:
-        """
-        Args:
-            query: The hidden states of the query.
-            key: The hidden states of the key.
-            mask: The attention mask to use.
-            **kwargs: Additional keyword arguments to pass along
-        """
-        input_ndim = query.ndim
-        if input_ndim == 4:
-            b, c, h, w = query.shape
-            query = query.view(b, c, h * w).transpose(1, 2)
-
-        key = query if key is None else key
-        b, _, _ = query.shape
-
-        if mask is not None:
-            mask = mask.view(b, 1, -1, mask.shape[-1])
-
-        q = self.proj_q(query)
-        k = self.proj_k(key)
-        v = self.proj_v(key)
-
-        q = q.view(b, -1, self.inner_dim)
-        k = k.view(b, -1, self.inner_dim)
-
-        out = torch_npu.npu_fusion_attention(
-            q,
-            k,
-            v,
-            head_num=self.num_heads,
-            atten_mask=mask,
-            input_layout="BSH",
-            scale=1 / math.sqrt(self.head_dim)
-        )[0]
-
-        out = self.proj_out(out)
-        out = self.dropout(out)
-        if input_ndim == 4:
-            out = out.transpose(-1, -2).reshape(b, c, h, w)
-        return out
-
+from typing import Tuple, Optional, List
+import math
+
+import torch
+import torch.nn.functional as F
+import torch.nn as nn
+import torch_npu
+from einops import rearrange, repeat
+from megatron import core
+from megatron.core import mpu, tensor_parallel
+from megatron.training import get_args
+from megatron.training.arguments import core_transformer_config_from_args
+
+from megatron.legacy.model.rms_norm import RMSNorm
+from megatron.legacy.model.layer_norm import LayerNorm
+
+from mindspeed_mm.utils.utils import video_to_image
+from mindspeed_mm.models.common.normalize import normalize
+from mindspeed_mm.models.common.embeddings.rope import RoPE3D, PositionGetter3D, apply_rotary_emb
+from mindspeed_mm.models.common.conv import CausalConv3d, WfCausalConv3d
+
+# TODO: 使用megatron通信接口替换
+from .communications import (
+    all_to_all,
+    all_to_all_SBH,
+    split_forward_gather_backward,
+)
+
+class MultiHeadSparseMMAttentionSBH(nn.Module):
+    """
+    A multi-head attention layer for both self-atten and cross-atten, layout "SBH".
+
+    Args:
+        query_dim: The number of channels in the query.
+        key_dim: The number of channels in the key, defaults to `query_dim`.
+        num_heads: The number of heads to use for multi-head attention.
+        head_dim: The number of channels in each head.
+        dropout: The dropout probability to use.
+        proj_qkv_bias: Whether to use bias in qkv projection.
+        proj_out_bias: Whether to use bias in out projection.
+        interpolation_scale: The scale of interpolation.
+    """
+
+    def __init__(
+        self,
+        query_dim: int,
+        key_dim: int,
+        num_heads: int,
+        head_dim: int,
+        added_kv_proj_dim: int = None,
+        dropout: float = 0.0,
+        proj_qkv_bias: bool = False,
+        proj_out_bias: bool = True,
+        sparse1d: bool = False,
+        sparse_n: int = None,
+        sparse_group: bool = None,
+        is_cross_attn: bool = False,
+        context_pre_only:bool = None,
+        qk_norm: Optional[str] = None,
+        eps: float = 1e-5,
+        elementwise_affine: bool = True,
+    ):
+        super().__init__()
+        self.num_heads = num_heads
+        self.head_dim = head_dim
+        self.inner_dim = self.num_heads * self.head_dim
+        self.sparse1d = sparse1d
+        self.sparse_n = sparse_n
+        self.sparse_group = sparse_group
+        self.is_cross_attn = is_cross_attn
+
+        self.context_pre_only = context_pre_only
+        self.added_kv_proj_dim = added_kv_proj_dim
+        
+
+        args = get_args()
+        config = core_transformer_config_from_args(args)
+        self.sp_size = mpu.get_context_parallel_world_size()
+        self.tp_size = mpu.get_tensor_model_parallel_world_size()
+
+        self.num_attention_heads_per_partition = core.utils.divide(num_heads, self.tp_size)
+        self.num_attention_heads_per_partition_per_cp = core.utils.divide(self.num_attention_heads_per_partition,
+                                                                          self.sp_size)
+        
+        if qk_norm is None:
+            self.norm_q = None
+            self.norm_k = None
+        elif qk_norm == "layer_norm":
+            self.norm_q = LayerNorm(head_dim, eps=eps, sequence_parallel=True)
+            self.norm_k = LayerNorm(head_dim, eps=eps, sequence_parallel=True)
+        elif qk_norm == "rms_norm":
+            self.norm_q = RMSNorm(head_dim, eps=eps, sequence_parallel=True)
+            self.norm_k = RMSNorm(head_dim, eps=eps, sequence_parallel=True)
+        else:
+            raise ValueError(f"Unsupported qk_norm: {qk_norm}")
+
+        key_dim = key_dim if key_dim is not None else query_dim
+
+        self.to_q = tensor_parallel.ColumnParallelLinear(
+            query_dim,
+            self.inner_dim,
+            config=config,
+            init_method=config.init_method,
+            bias=proj_qkv_bias,
+            gather_output=False
+        )
+        self.to_k = tensor_parallel.ColumnParallelLinear(
+            key_dim,
+            self.inner_dim,
+            config=config,
+            init_method=config.init_method,
+            bias=proj_qkv_bias,
+            gather_output=False
+        )
+
+        self.to_v = tensor_parallel.ColumnParallelLinear(
+            key_dim,
+            self.inner_dim,
+            config=config,
+            init_method=config.init_method,
+            bias=proj_qkv_bias,
+            gather_output=False
+        )
+
+        if self.added_kv_proj_dim is not None:
+            self.add_k_proj = tensor_parallel.ColumnParallelLinear(
+                self.added_kv_proj_dim,
+                self.inner_dim,
+                config=config,
+                init_method=config.init_method,
+                bias=proj_qkv_bias,
+                gather_output=False
+            )
+            self.add_v_proj = tensor_parallel.ColumnParallelLinear(
+                self.added_kv_proj_dim,
+                self.inner_dim,
+                config=config,
+                init_method=config.init_method,
+                bias=proj_qkv_bias,
+                gather_output=False
+            )
+            if self.context_pre_only is not None:
+                self.add_q_proj = tensor_parallel.ColumnParallelLinear(
+                    self.added_kv_proj_dim,
+                    self.inner_dim,
+                    config=config,
+                    init_method=config.init_method,
+                    bias=proj_qkv_bias,
+                    gather_output=False
+                )
+
+        self.to_out = nn.ModuleList(
+            [
+                tensor_parallel.RowParallelLinear(
+                    query_dim,
+                    self.inner_dim,
+                    config=config,
+                    init_method=config.init_method,
+                    bias=proj_out_bias,
+                    input_is_parallel=True,
+                    skip_bias_add=False
+                ),
+                nn.Dropout(dropout)
+            ]
+        )
+        
+
+        if self.context_pre_only is not None and not self.context_pre_only:
+            self.to_add_out = tensor_parallel.RowParallelLinear(
+                self.added_kv_proj_dim,
+                self.inner_dim,
+                config=config,
+                init_method=config.init_method,
+                bias=proj_out_bias,
+                input_is_parallel=True,
+                skip_bias_add=False
+            )
+        
+        
+
+        if qk_norm is not None and added_kv_proj_dim is not None:
+            if qk_norm == "layer_norm":
+                self.norm_added_q = LayerNorm(head_dim, eps=eps, sequence_parallel=True)
+                self.norm_added_k = LayerNorm(head_dim, eps=eps, sequence_parallel=True)
+            elif qk_norm == "rms_norm":
+                self.norm_added_q = RMSNorm(head_dim, eps=eps, sequence_parallel=True)
+                self.norm_added_k = RMSNorm(head_dim, eps=eps, sequence_parallel=True)
+            else:
+                raise ValueError(f"Unsupported qk_norm: {qk_norm}")
+
+        
+
+    def _sparse_1d(self, x, frame, height, width):
+        """
+        require the shape of (ntokens x batch_size x dim)
+        """
+        _len = x.shape[0]
+        if _len != frame * height * width:
+            raise ValueError("shape mismatched.")
+        pad_len = 0
+        if _len % (self.sparse_n * self.sparse_n) != 0:
+            pad_len = self.sparse_n * self.sparse_n - _len % (self.sparse_n * self.sparse_n)
+        if pad_len != 0:
+            x = F.pad(x, (0, 0, 0, 0, 0, pad_len))
+        if not self.sparse_group:
+            x = rearrange(x, '(g k) b d -> g (k b) d', k=self.sparse_n)
+        else:
+            x = rearrange(x, '(n m k) b d -> (n k) (m b) d', m=self.sparse_n, k=self.sparse_n)
+        return x, pad_len
+
+    def _reverse_sparse_1d(self, x, frame, height, width, pad_len):
+        """
+        require the shape of (ntokens x batch_size x dim)
+        """
+        if x.shape[0] != (frame * height * width + pad_len) // self.sparse_n:
+            raise ValueError("shape mismatched.")
+        if not self.sparse_group:
+            x = rearrange(x, 'g (k b) d -> (g k) b d', k=self.sparse_n)
+        else:
+            x = rearrange(x, '(n k) (m b) d -> (n m k) b d', m=self.sparse_n, k=self.sparse_n)
+        x = x[:frame * height * width, :, :]
+        return x
+
+    def _sparse_1d_enc(self, x):
+        """
+        require the shape of (ntokens x batch_size x dim)
+        """
+        x = repeat(x, 's b d -> s (k b) d', k=self.sparse_n)
+        return x
+
+    def _reverse_sparse_1d_enc(self, x):
+        """
+        require the shape of (ntokens x batch_size x dim)
+        """
+        x = rearrange(x, 's (k b) d -> s k b d', k=self.sparse_n).mean(1)
+        return x
+    
+    def forward(
+        self,
+        hidden_states: torch.Tensor,
+        encoder_hidden_states: torch.Tensor,
+        frames: int, 
+        height: int, 
+        width: int, 
+        attention_mask: Optional[torch.Tensor] = None,
+        video_rotary_emb: Optional[torch.Tensor] = None,
+    ) -> torch.Tensor:
+        """
+        Args:
+            hidden_states: The hidden states of the visual stream.
+            encoder_hidden_states: The hidden states of the textual stream.
+            frames: The frame number of video
+            height: The height of the video
+            width: The width of the video
+            attention_mask: The attention mask to use.
+            video_rotary_emb: The rotary embeddings for the video
+        """
+        # Step 1: Project the hidden states and encoder hidden states
+        q = self.to_q(hidden_states)[0]
+        k = self.to_k(hidden_states)[0]
+        v = self.to_v(hidden_states)[0]
+        added_q = self.add_q_proj(encoder_hidden_states)[0]
+        added_k = self.add_k_proj(encoder_hidden_states)[0]
+        added_v = self.add_v_proj(encoder_hidden_states)[0]
+
+        total_frames = frames
+
+        if self.sp_size > 1:
+            q = q.view(-1, self.num_attention_heads_per_partition, self.head_dim)
+            k = k.view(-1, self.num_attention_heads_per_partition, self.head_dim)
+            v = v.view(-1, self.num_attention_heads_per_partition, self.head_dim)
+            total_frames = frames * self.sp_size
+            sp_group = mpu.get_context_parallel_group()
+
+            # apply all_to_all to gather sequence and split attention heads [s // sp * b, h, d] -> [s * b, h // sp, d]
+            q = all_to_all_SBH(q, sp_group, scatter_dim=1, gather_dim=0)
+            k = all_to_all_SBH(k, sp_group, scatter_dim=1, gather_dim=0)
+            v = all_to_all_SBH(v, sp_group, scatter_dim=1, gather_dim=0)
+
+            added_q = added_q.view(-1, self.num_attention_heads_per_partition, self.head_dim)
+            added_k = added_k.view(-1, self.num_attention_heads_per_partition, self.head_dim)
+            added_v = added_v.view(-1, self.num_attention_heads_per_partition, self.head_dim)
+
+            added_q = all_to_all_SBH(added_q, sp_group, scatter_dim=1, gather_dim=0)
+            added_k = all_to_all_SBH(added_k, sp_group, scatter_dim=1, gather_dim=0)
+            added_v = all_to_all_SBH(added_v, sp_group, scatter_dim=1, gather_dim=0)
+
+        # Step 2: QK Norm
+        q = q.view(-1, batch_size, self.num_attention_heads_per_partition_per_cp, self.head_dim)
+        k = k.view(-1, batch_size, self.num_attention_heads_per_partition_per_cp, self.head_dim)
+        q = self.norm_q(q)
+        k = self.norm_k(k)
+
+        added_q = added_q.view(-1, batch_size, self.num_attention_heads_per_partition_per_cp, self.head_dim)
+        added_k = added_k.view(-1, batch_size, self.num_attention_heads_per_partition_per_cp, self.head_dim)
+        added_q = self.norm_added_q(added_q)
+        added_k = self.norm_added_k(added_k)
+
+        # Step 3: Apply rope
+        q = apply_rotary_emb(q, video_rotary_emb)
+        k = apply_rotary_emb(k, video_rotary_emb)
+
+        q = q.view(-1, batch_size, self.num_attention_heads_per_partition_per_cp * self.head_dim)
+        k = k.view(-1, batch_size, self.num_attention_heads_per_partition_per_cp * self.head_dim)
+        v = v.view(-1, batch_size, self.num_attention_heads_per_partition_per_cp * self.head_dim)
+
+        added_q = added_q.view(-1, batch_size, self.num_attention_heads_per_partition_per_cp * self.head_dim)
+        added_k = added_k.view(-1, batch_size, self.num_attention_heads_per_partition_per_cp * self.head_dim)
+        added_v = added_v.view(-1, batch_size, self.num_attention_heads_per_partition_per_cp * self.head_dim)
+
+        # Step 4: Sparse 1D
+        if self.sparse1d:
+            q, pad_len = self._sparse_1d(q, total_frames, height, width)
+            k, _ = self._sparse_1d(k, total_frames, height, width)
+            v, _ = self._sparse_1d(v, total_frames, height, width)
+            added_q = self._sparse_1d_enc(added_q)
+            added_k = self._sparse_1d_enc(added_k)
+            added_v = self._sparse_1d_enc(added_v)
+
+        # Step 5: Concat hidden_states and encoder_hidden_states to do mm attention
+        fa_visual_sequence_length = q.shape[0]
+        fa_text_sequence_length_length = added_q.shape[0]
+        q = torch.cat([q, added_q], dim=0)
+        k = torch.cat([k, added_k], dim=0)
+        v = torch.cat([v, added_v], dim=0)
+
+        out = torch_npu.npu_fusion_attention(
+            q,
+            k,
+            v,
+            head_num=self.num_attention_heads_per_partition_per_cp,
+            atten_mask=attention_mask,
+            input_layout="SBH",
+            scale=1 / math.sqrt(self.head_dim)
+        )[0]
+
+        hidden_states, encoder_hidden_states = out.split([fa_visual_sequence_length, fa_text_sequence_length_length], dim=0)
+
+        # Step 6: Reverse sparse 1D
+        if self.sparse1d:
+            hidden_states = self._reverse_sparse_1d(hidden_states, total_frames, height, width, pad_len)
+            encoder_hidden_states = self._reverse_sparse_1d_enc(encoder_hidden_states)
+
+        # [s, b, h // sp * d] -> [s // sp * b, h, d] -> [s // sp, b, h * d]
+        if self.sp_size > 1:
+            sp_group = mpu.get_context_parallel_group()
+            hidden_states = all_to_all_SBH(
+                hidden_states.reshape(-1, self.num_attention_heads_per_partition_per_cp, self.head_dim),
+                sp_group, scatter_dim=0, gather_dim=1)
+            hidden_states = hidden_states.view(visual_sequence_length, batch_size, -1)
+
+            encoder_hidden_states = all_to_all_SBH(
+                encoder_hidden_states.reshape(-1, self.num_attention_heads_per_partition_per_cp, self.head_dim),
+                sp_group, scatter_dim=0, gather_dim=1)
+            encoder_hidden_states = encoder_hidden_states.view(text_sequence_length_length, batch_size, -1)
+        
+        # Step 7: Project out
+        hidden_states = self.to_out[0](hidden_states)[0]
+        hidden_states = self.to_out[1](hidden_states)
+
+        if self.context_pre_only is not None and not self.context_pre_only:
+            encoder_hidden_states = self.to_add_out(encoder_hidden_states)[0]
+
+        return hidden_states, encoder_hidden_states
+
+
+class MultiHeadAttentionBSH(nn.Module):
+    """
+    A multi-head attention layer for both self-atten and cross-atten, layout "BSH".
+
+    Args:
+        query_dim: The number of channels in the query.
+        key_dim: The number of channels in the key, defaults to `query_dim`.
+        num_heads: The number of heads to use for multi-head attention.
+        head_dim: The number of channels in each head.
+        dropout: The dropout probability to use.
+        proj_qkv_bias: Whether to use bias in qkv projection.
+        proj_out_bias: Whether to use bias in out projection.
+        use_rope: Whether to use rope
+        interpolation_scale: The scale of interpolation.
+
+    """
+
+    def __init__(
+        self,
+        query_dim: int,
+        key_dim: int,
+        num_heads: int,
+        head_dim: int,
+        dropout: float = 0.0,
+        proj_qkv_bias: bool = False,
+        proj_out_bias: bool = True,
+        use_rope: bool = False,
+        interpolation_scale: Tuple[int] = (1, 1, 1),
+    ):
+        super().__init__()
+        self.num_heads = num_heads
+        self.head_dim = head_dim
+        self.inner_dim = self.num_heads * self.head_dim
+        self.use_rope = use_rope
+        if self.use_rope:
+            self.rope = RoPE3D(interpolation_scale=interpolation_scale)
+            self.position_getter = PositionGetter3D(atten_layout="BSH")
+
+        key_dim = key_dim if key_dim is not None else query_dim
+
+        self.proj_q = nn.Linear(query_dim, self.inner_dim, bias=proj_qkv_bias)
+        self.proj_k = nn.Linear(key_dim, self.inner_dim, bias=proj_qkv_bias)
+        self.proj_v = nn.Linear(key_dim, self.inner_dim, bias=proj_qkv_bias)
+
+        self.proj_out = nn.Linear(self.inner_dim, query_dim, bias=proj_out_bias)
+        self.dropout = nn.Dropout(dropout)
+
+    def forward(
+        self,
+        query: torch.Tensor,
+        key: Optional[torch.Tensor] = None,
+        mask: Optional[torch.Tensor] = None,
+        frames: Optional[int] = None,
+        height: Optional[int] = None,
+        width: Optional[int] = None,
+    ) -> torch.Tensor:
+        """
+        Args:
+            query: The hidden states of the query.
+            key: The hidden states of the key.
+            mask: The attention mask to use.
+            **kwargs: Additional keyword arguments to pass along
+        """
+        input_ndim = query.ndim
+        if input_ndim == 4:
+            b, c, h, w = query.shape
+            query = query.view(b, c, h * w).transpose(1, 2)
+
+        key = query if key is None else key
+        b, _, _ = query.shape
+
+        if mask is not None:
+            mask = mask.view(b, 1, -1, mask.shape[-1])
+
+        q = self.proj_q(query)
+        k = self.proj_k(key)
+        v = self.proj_v(key)
+
+        q = q.view(b, -1, self.num_heads, self.head_dim)
+        k = k.view(b, -1, self.num_heads, self.head_dim)
+
+        if self.use_rope:
+            if (frames is None) or (height is None) or (width is None):
+                raise ValueError(
+                    "frames, height, and width can not be none when use_rope"
+                )
+            pos_thw = self.position_getter(
+                b, t=frames, h=height, w=width, device=query.device
+            )
+            q = self.rope(q, pos_thw)
+            k = self.rope(k, pos_thw)
+        q = q.view(b, -1, self.inner_dim)
+        k = k.view(b, -1, self.inner_dim)
+
+        out = torch_npu.npu_fusion_attention(
+            q,
+            k,
+            v,
+            head_num=self.num_heads,
+            atten_mask=mask,
+            input_layout="BSH",
+            scale=1 / math.sqrt(self.head_dim)
+        )[0]
+
+        out = self.proj_out(out)
+        out = self.dropout(out)
+        if input_ndim == 4:
+            out = out.transpose(-1, -2).reshape(b, c, h, w)
+        return out
+
+
+class ParallelMultiHeadAttentionSBH(nn.Module):
+    """
+    A multi-head context parallel attention layer for both self-attention and cross-attention, layout "SBH".
+
+    Args:
+        query_dim: The number of channels in the query.
+        key_dim: The number of channels in the key, defaults to `query_dim`.
+        num_heads: The number of heads to use for multi-head attention.
+        head_dim: The number of channels in each head.
+        dropout: The dropout probability to use.
+        proj_qkv_bias: Whether to use bias in qkv projection.
+        proj_out_bias: Whether to use bias in out projection.
+        use_rope: Whether to use rope
+        interpolation_scale: The scale of interpolation.
+
+    """
+
+    def __init__(
+        self,
+        query_dim: int,
+        key_dim: int,
+        num_heads: int,
+        head_dim: int,
+        dropout: float = 0.0,
+        proj_qkv_bias: bool = False,
+        proj_out_bias: bool = True,
+        use_rope: bool = False,
+        interpolation_scale: Tuple[int] = (1, 1, 1)
+    ):
+        super().__init__()
+        self.num_heads = num_heads
+        self.head_dim = head_dim
+        self.inner_dim = self.num_heads * self.head_dim
+        self.use_rope = use_rope
+        if self.use_rope:
+            self.rope = RoPE3D(interpolation_scale=interpolation_scale)
+            self.position_getter = PositionGetter3D(atten_layout="SBH")
+
+        key_dim = key_dim if key_dim is not None else query_dim
+
+        self.proj_q = nn.Linear(query_dim, self.inner_dim, bias=proj_qkv_bias)
+        self.proj_k = nn.Linear(key_dim, self.inner_dim, bias=proj_qkv_bias)
+        self.proj_v = nn.Linear(key_dim, self.inner_dim, bias=proj_qkv_bias)
+
+        self.proj_out = nn.Linear(self.inner_dim, query_dim, bias=proj_out_bias)
+        self.dropout = nn.Dropout(dropout)
+
+    def forward(
+        self,
+        query: torch.Tensor,
+        key: Optional[torch.Tensor] = None,
+        mask: Optional[torch.Tensor] = None,
+        frames: Optional[int] = None,
+        height: Optional[int] = None,
+        width: Optional[int] = None
+    ) -> torch.Tensor:
+        """
+        Args:
+            query: The hidden states of the query.
+            key: The hidden states of the key.
+            mask: The attention mask to use.
+            frames: The frame number of latents
+            height: The height of the frame
+            width: The width of the frame
+        """
+        if len(query.shape) != 3:
+            raise AssertionError("Parallel attention only support SBH.")
+
+        is_cross_attention = key is not None
+
+        key = query if key is None else key
+        s, b, _ = query.shape
+
+        if mask is not None:
+            mask = mask.view(b, 1, -1, mask.shape[-1])
+
+        q = self.proj_q(query)
+        k = self.proj_k(key)
+        v = self.proj_v(key)
+
+        q = q.view(-1, self.num_heads, self.head_dim)
+        k = k.view(-1, self.num_heads, self.head_dim)
+        v = v.view(-1, self.num_heads, self.head_dim)
+
+        sp_size = mpu.get_context_parallel_world_size()
+        h_size_sp = self.inner_dim // sp_size
+        sp_group = mpu.get_context_parallel_group()
+
+        q = all_to_all_SBH(q, sp_group, scatter_dim=1, gather_dim=0).view(-1, b, h_size_sp)
+        if not is_cross_attention:
+            k = all_to_all_SBH(k, sp_group, scatter_dim=1, gather_dim=0).view(-1, b, h_size_sp)
+            v = all_to_all_SBH(v, sp_group, scatter_dim=1, gather_dim=0).view(-1, b, h_size_sp)
+        else:
+            k = split_forward_gather_backward(k, sp_group, dim=1, grad_scale="down").view(-1, b, h_size_sp)
+            v = split_forward_gather_backward(v, sp_group, dim=1, grad_scale="down").view(-1, b, h_size_sp)
+
+        if self.use_rope:
+            # TODO: 原仓BUG，view使用错误，不能跨轴view
+            q = q.view(-1, b, self.num_heads // sp_size, self.head_dim)
+            k = k.view(-1, b, self.num_heads // sp_size, self.head_dim)
+
+            if (frames is None) or (height is None) or (width is None):
+                raise ValueError("frames, height and width can not be none when use_rope")
+            pos_thw = self.position_getter(b, t=frames, h=height, w=width, device=query.device)
+            q = self.rope(q, pos_thw)
+            k = self.rope(k, pos_thw)
+
+        q = q.view(-1, b, h_size_sp)
+        k = k.view(-1, b, h_size_sp)
+        v = v.view(-1, b, h_size_sp)
+
+        out = torch_npu.npu_fusion_attention(
+            q,
+            k,
+            v,
+            head_num=self.num_heads // sp_size,
+            atten_mask=mask,
+            input_layout="SBH",
+            scale=1 / math.sqrt(self.head_dim)
+        )[0]
+
+        out = out.view(-1, self.num_heads // sp_size, self.head_dim)
+        out = all_to_all_SBH(out, sp_group, scatter_dim=0, gather_dim=1).view(-1, b, self.inner_dim)
+
+        out = self.proj_out(out)
+        out = self.dropout(out)
+
+        return out
+
+
+class Attention(nn.Module):
+    def __init__(
+        self,
+        dim: int,
+        num_heads: int = 8,
+        qkv_bias: bool = False,
+        qk_norm: bool = False,
+        attn_drop: float = 0.0,
+        proj_drop: float = 0.0,
+        norm_layer: nn.Module = nn.LayerNorm,
+        enable_flashattn: bool = False,
+        rope=None,
+        qk_norm_legacy: bool = False,
+    ) -> None:
+        super().__init__()
+        if dim % num_heads != 0:
+            raise AssertionError(
+                "dim (%d) must be divisible by num_heads (%d)" % (dim, num_heads)
+            )
+        self.dim = dim
+        self.num_heads = num_heads
+        self.head_dim = dim // num_heads
+        self.scale = self.head_dim ** -0.5
+        self.enable_flashattn = enable_flashattn
+
+        self.qkv = nn.Linear(dim, dim * 3, bias=qkv_bias)
+        self.q_norm = norm_layer(self.head_dim) if qk_norm else nn.Identity()
+        self.k_norm = norm_layer(self.head_dim) if qk_norm else nn.Identity()
+        self.qk_norm_legacy = qk_norm_legacy
+        self.attn_drop = nn.Dropout(attn_drop)
+        self.proj = nn.Linear(dim, dim)
+        self.proj_drop = nn.Dropout(proj_drop)
+
+        self.rope = False
+        if rope is not None:
+            self.rope = True
+            self.rotary_emb = rope
+
+    def npu_spatial_attention(self, qkv: torch.Tensor) -> torch.Tensor:
+        B, N, _ = qkv.shape
+        qkv_shape = (B, N, 3, self.num_heads, self.head_dim)
+        qkv = qkv.view(qkv_shape)
+        q, k, v = qkv.unbind(2)
+        q, k = self.q_norm(q), self.k_norm(k)
+
+        x = torch_npu.npu_fusion_attention(
+            q, k, v, self.num_heads, input_layout="BSND",
+            pse=None,
+            scale=self.scale,
+            pre_tockens=65536,
+            next_tockens=65536,
+            keep_prob=1. - self.attn_drop.p if self.training else 1.,
+            sync=False,
+            inner_precise=0
+        )[0]
+
+        x = x.view(B, N, -1)
+        x = self.proj(x)
+        x = self.proj_drop(x)
+        return x
+
+    def npu_temporal_attention(self, qkv: torch.Tensor) -> torch.Tensor:
+        B, N, _ = qkv.shape
+        qkv_shape = (B, N, 3, self.num_heads, self.head_dim)
+        qkv = qkv.view(qkv_shape).permute(2, 0, 3, 1, 4)
+        q, k, v = qkv.unbind(0)
+
+        if self.qk_norm_legacy:
+            q, k = self.rotary_emb(q), self.rotary_emb(k)
+            q, k = self.q_norm(q), self.k_norm(k)
+        else:
+            q, k = self.q_norm(q), self.k_norm(k)
+            q, k = self.rotary_emb(q), self.rotary_emb(k)
+
+        x = torch_npu.npu_fusion_attention(
+            q, k, v, self.num_heads, input_layout="BNSD",
+            pse=None,
+            scale=self.scale,
+            pre_tockens=65536,
+            next_tockens=65536,
+            keep_prob=1. - self.attn_drop.p if self.training else 1.,
+            sync=False,
+            inner_precise=0,
+        )[0]
+
+        x = x.transpose(1, 2)
+        x = x.reshape(B, N, -1)
+        x = self.proj(x)
+        x = self.proj_drop(x)
+        return x
+
+    def forward(self, x: torch.Tensor) -> torch.Tensor:
+        B, N, C = x.shape
+        # flash attn is not memory efficient for small sequences, this is empirical
+        enable_flashattn = self.enable_flashattn
+        qkv = self.qkv(x)
+
+        if enable_flashattn:
+            if qkv.dtype in [torch.float16, torch.bfloat16]:
+                if self.rope:
+                    return self.npu_temporal_attention(qkv)
+                else:
+                    return self.npu_spatial_attention(qkv)
+            else:
+                raise ValueError("The dtype of x must be torch.float16 or torch.bfloat16, got torch.float32 instead.")
+
+        qkv_shape = (B, N, 3, self.num_heads, self.head_dim)
+
+        qkv = qkv.view(qkv_shape).permute(2, 0, 3, 1, 4)
+        q, k, v = qkv.unbind(0)
+        if self.qk_norm_legacy:
+            if self.rope:
+                q = self.rotary_emb(q)
+                k = self.rotary_emb(k)
+            q, k = self.q_norm(q), self.k_norm(k)
+        else:
+            q, k = self.q_norm(q), self.k_norm(k)
+            if self.rope:
+                q = self.rotary_emb(q)
+                k = self.rotary_emb(k)
+
+        dtype = q.dtype
+        q = q * self.scale
+        attn = q @ k.transpose(-2, -1)  # translate attn to float32
+        attn = attn.to(torch.float32)
+        attn = attn.softmax(dim=-1)
+        attn = attn.to(dtype)  # cast back attn to original dtype
+        attn = self.attn_drop(attn)
+        x = attn @ v
+
+        x_output_shape = (B, N, C)
+        if not enable_flashattn:
+            x = x.transpose(1, 2)
+        x = x.reshape(x_output_shape)
+        x = self.proj(x)
+        x = self.proj_drop(x)
+        return x
+
+
+class SeqParallelAttention(Attention):
+    def __init__(
+        self,
+        dim: int,
+        num_heads: int = 8,
+        qkv_bias: bool = False,
+        qk_norm: bool = False,
+        attn_drop: float = 0.0,
+        proj_drop: float = 0.0,
+        norm_layer: nn.Module = nn.LayerNorm,
+        enable_flashattn: bool = False,
+    ) -> None:
+        super().__init__(
+            dim=dim,
+            num_heads=num_heads,
+            qkv_bias=qkv_bias,
+            qk_norm=qk_norm,
+            attn_drop=attn_drop,
+            proj_drop=proj_drop,
+            norm_layer=norm_layer,
+            enable_flashattn=enable_flashattn,
+        )
+
+    def forward(self, x: torch.Tensor) -> torch.Tensor:
+        B, N, C = (
+            x.shape
+        )  # for sequence parallel here, the N is a local sequence length
+        qkv = self.qkv(x)
+        qkv_shape = (B, N, 3, self.num_heads, self.head_dim)
+
+        qkv = qkv.view(qkv_shape)
+
+        # sp_group = get_sequence_parallel_group()
+        sp_group = mpu.get_context_parallel_group()
+
+        # apply all_to_all to gather sequence and split attention heads
+        # [B, SUB_N, 3, NUM_HEAD, HEAD_DIM] -> [B, N, 3, NUM_HEAD_PER_DEVICE, HEAD_DIM]
+        qkv = all_to_all(qkv, sp_group, scatter_dim=3, gather_dim=1)
+
+        if self.enable_flashattn:
+            # [3, B, N, NUM_HEAD_PER_DEVICE, HEAD_DIM]
+            qkv_permute_shape = (2, 0, 1, 3, 4)
+        else:
+            # [3, B, NUM_HEAD_PER_DEVICE, N, HEAD_DIM]
+            qkv_permute_shape = (2, 0, 3, 1, 4)
+        qkv = qkv.permute(qkv_permute_shape)
+
+        q, k, v = qkv.unbind(0)
+        q, k = self.q_norm(q), self.k_norm(k)
+        if self.enable_flashattn and q.dtype in [torch.float16, torch.bfloat16]:
+            x = torch_npu.npu_fusion_attention(
+                q,
+                k,
+                v,
+                q.shape[-2],
+                input_layout="BSND",
+                pse=None,
+                scale=self.scale,
+                pre_tockens=65536,
+                next_tockens=65536,
+                keep_prob=1.0 - self.attn_drop.p if self.training else 1.0,
+                sync=False,
+                inner_precise=0,
+            )[0]
+        else:
+            dtype = q.dtype
+            q = q * self.scale
+            attn = q @ k.transpose(-2, -1)  # translate attn to float32
+            attn = attn.to(torch.float32)
+            attn = attn.softmax(dim=-1)
+            attn = attn.to(dtype)  # cast back attn to original dtype
+            attn = self.attn_drop(attn)
+            x = attn @ v
+
+        if not self.enable_flashattn:
+            x = x.transpose(1, 2)
+
+        # apply all to all to gather back attention heads and split sequence
+        # [B, N, NUM_HEAD_PER_DEVICE, HEAD_DIM]  -> [B, SUB_N, NUM_HEAD, HEAD_DIM]
+        x = all_to_all(x, sp_group, scatter_dim=1, gather_dim=2)
+
+        # reshape outputs back to [B, N, C]
+        x_output_shape = (B, N, C)
+        x = x.reshape(x_output_shape)
+        x = self.proj(x)
+        x = self.proj_drop(x)
+        return x
+
+
+class MultiHeadCrossAttention(nn.Module):
+    def __init__(self, d_model, num_heads, attn_drop=0.0, proj_drop=0.0):
+        super().__init__()
+        if d_model % num_heads != 0:
+            raise AssertionError(
+                "d_model (%d) must be divisible by num_heads (%d)"
+                % (d_model, num_heads)
+            )
+
+        self.d_model = d_model
+        self.num_heads = num_heads
+        self.head_dim = d_model // num_heads
+
+        self.q_linear = nn.Linear(d_model, d_model)
+        self.kv_linear = nn.Linear(d_model, d_model * 2)
+        self.attn_drop = nn.Dropout(attn_drop)
+        self.proj = nn.Linear(d_model, d_model)
+        self.proj_drop = nn.Dropout(proj_drop)
+
+    def forward(self, x, cond, mask=None):
+        # query/value: img tokens; key: condition; mask: if padding tokens
+        B, N, C = x.shape
+
+        if x.dtype not in [torch.float16, torch.bfloat16]:
+            raise AssertionError("QKV's dtype must be in bf16 or fp16")
+        q = self.q_linear(x).view(-1, self.num_heads, self.head_dim)
+        kv = self.kv_linear(cond).view(-1, 2, self.num_heads, self.head_dim)
+        k, v = kv.unbind(1)
+
+        actual_seq_qlen = []
+        actual_seq_kvlen = []
+        if mask is not None:
+            ans = 0
+            for _ in range(B):
+                ans += N
+                actual_seq_qlen.append(ans)
+            ans = 0
+            for m in mask:
+                ans += m
+                actual_seq_kvlen.append(ans)
+        x = torch_npu.npu_fusion_attention(
+            q,
+            k,
+            v,
+            self.num_heads,
+            input_layout="TND",
+            pse=None,
+            scale=1.0 / math.sqrt(self.head_dim),
+            pre_tockens=65536,
+            next_tockens=65536,
+            actual_seq_qlen=tuple(actual_seq_qlen),
+            actual_seq_kvlen=tuple(actual_seq_kvlen),
+            keep_prob=1.0 - self.attn_drop.p,
+            sparse_mode=0,
+        )[0]
+
+        x = x.view(B, -1, C)
+        x = self.proj(x)
+        x = self.proj_drop(x)
+        return x
+
+
+class SeqParallelMultiHeadCrossAttention(MultiHeadCrossAttention):
+    def __init__(
+        self,
+        d_model,
+        num_heads,
+        attn_drop=0.0,
+        proj_drop=0.0,
+    ):
+        super().__init__(
+            d_model=d_model,
+            num_heads=num_heads,
+            attn_drop=attn_drop,
+            proj_drop=proj_drop,
+        )
+
+    def forward(self, x, cond, mask=None):
+        # query/value: img tokens; key: condition; mask: if padding tokens
+        sp_group = mpu.get_context_parallel_group()
+        sp_size = mpu.get_context_parallel_world_size()
+        B, SUB_N, C = x.shape
+        N = SUB_N * sp_size
+
+        # shape:
+        # q, k, v: [B, SUB_N, NUM_HEADS, HEAD_DIM]
+        q = self.q_linear(x).view(1, -1, self.num_heads, self.head_dim)
+        kv = self.kv_linear(cond).view(1, -1, 2, self.num_heads, self.head_dim)
+        k, v = kv.unbind(2)
+
+        # apply all_to_all to gather sequence and split attention heads
+        q = all_to_all(q, sp_group, scatter_dim=2, gather_dim=1)
+
+        k = split_forward_gather_backward(
+            k, mpu.get_context_parallel_group(), dim=2, grad_scale="down"
+        )
+        v = split_forward_gather_backward(
+            v, mpu.get_context_parallel_group(), dim=2, grad_scale="down"
+        )
+
+        if x.dtype not in [torch.float16, torch.bfloat16]:
+            raise AssertionError("QKV's dtype must be in bf16 or fp16")
+        q = q.view(-1, self.num_heads // sp_size, self.head_dim)
+        k = k.view(-1, self.num_heads // sp_size, self.head_dim)
+        v = v.view(-1, self.num_heads // sp_size, self.head_dim)
+
+        actual_seq_qlen = []
+        actual_seq_kvlen = []
+        if mask is not None:
+            ans = 0
+            for _ in range(B):
+                ans += N
+                actual_seq_qlen.append(ans)
+            ans = 0
+            for m in mask:
+                ans += m
+                actual_seq_kvlen.append(ans)
+        x = torch_npu.npu_fusion_attention(
+            q,
+            k,
+            v,
+            q.shape[-2],
+            input_layout="TND",
+            pse=None,
+            scale=1.0 / math.sqrt(self.head_dim),
+            pre_tockens=65536,
+            next_tockens=65536,
+            actual_seq_qlen=tuple(actual_seq_qlen),
+            actual_seq_kvlen=tuple(actual_seq_kvlen),
+            keep_prob=1.0 - self.attn_drop.p,
+            sparse_mode=0,
+        )[0]
+
+        # apply all to all to gather back attention heads and scatter sequence
+        x = x.view(B, -1, self.num_heads // sp_size, self.head_dim)
+        x = all_to_all(x, sp_group, scatter_dim=1, gather_dim=2)
+
+        # apply output projection
+        x = x.view(B, -1, C)
+        x = self.proj(x)
+        x = self.proj_drop(x)
+        return x
+
+
+class Conv2dAttnBlock(nn.Module):
+    def __init__(
+        self,
+        in_channels,
+        out_channels,
+        num_groups=32,
+        eps=1e-6,
+        kernel_size=1,
+        stride=1,
+        padding=0,
+        affine=True,
+    ):
+        super().__init__()
+        self.norm = nn.GroupNorm(
+            num_groups=num_groups, num_channels=in_channels, eps=eps, affine=affine
+        )
+        self.q = torch.nn.Conv2d(
+            in_channels, out_channels, kernel_size, stride, padding
+        )
+        self.k = torch.nn.Conv2d(
+            in_channels, out_channels, kernel_size, stride, padding
+        )
+        self.v = torch.nn.Conv2d(
+            in_channels, out_channels, kernel_size, stride, padding
+        )
+        self.proj_out = torch.nn.Conv2d(
+            in_channels, out_channels, kernel_size, stride, padding
+        )
+
+    @video_to_image
+    def forward(self, x):
+        y = x
+        y = self.norm(y)
+        q = self.q(y)
+        k = self.k(y)
+        v = self.v(y)
+
+        # compute attention
+        b, c, h, w = q.shape
+        q = q.reshape(b, c, h * w)
+        q = q.permute(0, 2, 1)  # [b, hw, c]
+        k = k.reshape(b, c, h * w)  # [b, c, hw]
+        z = torch.bmm(q, k)  # [b, hw, hw]
+        z = z * (int(c) ** (-0.5))
+        z = torch.nn.functional.softmax(z, dim=2)
+
+        # attend to values
+        v = v.reshape(b, c, h * w)
+        z = z.permute(0, 2, 1)  # [b, hw, hw] (first hw of k, second of q)
+        y = torch.bmm(v, z)  # [b, c, hw] (hw of q)
+        y = y.reshape(b, c, h, w)
+
+        y = self.proj_out(y)
+
+        return x + y
+
+
+class CausalConv3dAttnBlock(nn.Module):
+    def __init__(
+        self,
+        in_channels,
+        out_channels,
+        kernel_size=1,
+        stride=1,
+        num_groups=32,
+        eps=1e-6,
+        affine=True,
+    ):
+        super().__init__()
+        self.norm = nn.GroupNorm(
+            num_groups=num_groups, num_channels=in_channels, eps=eps, affine=affine
+        )
+        self.q = CausalConv3d(
+            in_channels, out_channels, kernel_size=kernel_size, stride=stride
+        )
+        self.k = CausalConv3d(
+            in_channels, out_channels, kernel_size=kernel_size, stride=stride
+        )
+        self.v = CausalConv3d(
+            in_channels, out_channels, kernel_size=kernel_size, stride=stride
+        )
+        self.proj_out = CausalConv3d(
+            in_channels, out_channels, kernel_size=kernel_size, stride=stride
+        )
+
+    def forward(self, x):
+        y = x
+        y = self.norm(y)
+        q = self.q(y)
+        k = self.k(y)
+        v = self.v(y)
+
+        # compute attention
+        # q: (b c t h w) -> (b t c h w) -> (b*t c h*w) -> (b*t h*w c)
+        b, c, t, h, w = q.shape
+        q = torch_npu.npu_confusion_transpose(
+            q, (0, 2, 1, 3, 4), (b * t, c, h * w), True
+        )
+        q = q.permute(0, 2, 1)
+
+        # k: (b c t h w) -> (b t c h w) -> (b*t c h*w)
+        k = torch_npu.npu_confusion_transpose(
+            k, (0, 2, 1, 3, 4), (b * t, c, h * w), True
+        )
+
+        # w: (b*t hw hw)
+        z = torch.bmm(q, k)
+        z = z * (int(c) ** (-0.5))
+        z = torch.nn.functional.softmax(z, dim=2)
+
+        # attend to values
+        # v: (b c t h w) -> (b t c h w) -> (bt c hw)
+        # z: (bt hw hw) -> (bt hw hw)
+        v = torch_npu.npu_confusion_transpose(v, (0, 2, 1, 3, 4), (b * t, c, h * w), True)
+        z = z.permute(0, 2, 1)  # [b, hw, hw] (first hw of k, second of q)
+        y = torch.bmm(v, z)  # [b, c, hw] (hw of q)
+
+        # y: (b*t c hw) -> (b t c h w) -> (b c t h w)
+        y = torch_npu.npu_confusion_transpose(y, (0, 2, 1, 3, 4), (b, t, c, h, w), False)
+
+        y = self.proj_out(y)
+
+        return x + y
+
+
+class WfCausalConv3dAttnBlock(nn.Module):
+    def __init__(
+        self,
+        in_channels,
+        out_channels,
+        kernel_size=1,
+        stride=1,
+        num_groups=32,
+        eps=1e-6,
+        affine=True,
+        norm_type="groupnorm",
+    ):
+        super().__init__()
+        self.norm = normalize(in_channels, num_groups, eps, affine, norm_type=norm_type)
+        self.q = WfCausalConv3d(
+            in_channels, out_channels, kernel_size=kernel_size, stride=stride
+        )
+        self.k = WfCausalConv3d(
+            in_channels, out_channels, kernel_size=kernel_size, stride=stride
+        )
+        self.v = WfCausalConv3d(
+            in_channels, out_channels, kernel_size=kernel_size, stride=stride
+        )
+        self.proj_out = WfCausalConv3d(
+            in_channels, out_channels, kernel_size=kernel_size, stride=stride
+        )
+
+    def forward(self, x):
+        h_ = x
+        h_ = self.norm(h_)
+        q = self.q(h_)
+        k = self.k(h_)
+        v = self.v(h_)
+
+        b, c, t, h, w = q.shape
+        q = q.permute(0, 2, 3, 4, 1).reshape(b * t, h * w, c).contiguous()
+        k = k.permute(0, 2, 3, 4, 1).reshape(b * t, h * w, c).contiguous()
+        v = v.permute(0, 2, 3, 4, 1).reshape(b * t, h * w, c).contiguous()
+
+        attn_output = self.run_attention(q, k, v, atten_mask=None, input_layout="BSH", head_dim=c, head_num=1, enable_FA=c<=512)
+
+        attn_output = attn_output.reshape(b, t, h, w, c).permute(0, 4, 1, 2, 3)
+        h_ = self.proj_out(attn_output)
+
+        return x + h_
+    
+    def run_attention(self, query, key, value, atten_mask, input_layout, head_dim, head_num, enable_FA=True):
+        if enable_FA:
+            hidden_states = torch_npu.npu_fusion_attention(query, key, value,
+                                                           atten_mask=atten_mask,
+                                                           input_layout=input_layout,
+                                                           scale=1 / math.sqrt(head_dim),
+                                                           head_num=head_num)[0]
+        else:
+            hidden_states = self.scaled_dot_product_attention(query, key, value,
+                                                              atten_mask=atten_mask,
+                                                              input_layout=input_layout,
+                                                              scale=1 / math.sqrt(head_dim),
+                                                              head_num=head_num)
+        return hidden_states
+
+    def scaled_dot_product_attention(self, query, key, value, input_layout, head_num=None,
+                                     atten_mask=None, scale=None, dropout_p=0.0, is_causal=False) -> torch.Tensor:
+        def trans_tensor_shape(x, layout, head_num):
+            if layout == "BSH":
+                batch = x.shape[0]
+                x = x.view(batch, -1, head_num, x.shape[-1] // head_num).transpose(1, 2).contiguous()
+            elif layout == "SBH":
+                batch = x.shape[1]
+                x = x.view(-1, batch * head_num, x.shape[-1] // head_num).transpose(0, 1).contiguous()
+                x = x.view(batch, head_num, -1, x.shape[-1])
+            return x
+
+        query = trans_tensor_shape(query, input_layout, head_num)
+        key = trans_tensor_shape(key, input_layout, head_num)
+        value = trans_tensor_shape(value, input_layout, head_num)
+
+        attn_weight = query @ key.transpose(-2, -1) * scale
+        attn_bias = torch.zeros_like(attn_weight, dtype=query.dtype, device=query.device)
+        if is_causal:
+            assert atten_mask is None
+            temp_mask = torch.zeros_like(attn_weight, dtype=torch.bool, device=query.device).tril(diagonal=0)
+            attn_bias.masked_fill_(temp_mask.logical_not(), -10000.0)
+            attn_bias.to(query.dtype)
+
+        if atten_mask is not None:
+            assert (not self.enable_FA) and atten_mask.dtype != torch.bool, \
+                "attention_mask must not be bool type when use this function"
+
+        attn_weight += attn_bias
+        attn_weight = torch.softmax(attn_weight, dim=-1)
+        attn_weight = torch.dropout(attn_weight, dropout_p, train=True)
+        output = attn_weight @ value
+        if input_layout == "BSH":
+            output = output.transpose(1, 2).contiguous().view(output.shape[0], -1, head_num * output.shape[-1])
+        else:
+            output = output.view(output.shape[0] * head_num, -1, output.shape[-1]).transpose(0, 1).contiguous()
+            output = output.view(output.shape[0], -1, head_num * output.shape[-1])
+        return output
+
+class WhisperAttention(nn.Module):
+    """
+    A multi-head attention layer for both self-atten and cross-atten, layout "BSH".
+
+    Args:
+        query_dim: The number of channels in the query.
+        key_dim: The number of channels in the key, defaults to `query_dim`.
+        num_heads: The number of heads to use for multi-head attention.
+        head_dim: The number of channels in each head.
+        dropout: The dropout probability to use.
+        proj_qkv_bias: Whether to use bias in qkv projection.
+        proj_out_bias: Whether to use bias in out projection.
+        use_rope: Whether to use rope
+        interpolation_scale: The scale of interpolation.
+
+    """
+
+    def __init__(
+        self,
+        query_dim: int,
+        key_dim: int,
+        num_heads: int,
+        head_dim: int,
+        dropout: float = 0.0,
+        proj_qv_bias: bool = False,
+        proj_out_bias: bool = True,
+        interpolation_scale: Tuple[int] = (1, 1, 1),
+    ):
+        super().__init__()
+        self.num_heads = num_heads
+        self.head_dim = head_dim
+        self.inner_dim = self.num_heads * self.head_dim
+
+        key_dim = key_dim if key_dim is not None else query_dim
+
+        self.proj_q = nn.Linear(query_dim, self.inner_dim, bias=proj_qv_bias)
+        self.proj_k = nn.Linear(key_dim, self.inner_dim, bias=False)
+        self.proj_v = nn.Linear(key_dim, self.inner_dim, bias=proj_qv_bias)
+
+        self.proj_out = nn.Linear(self.inner_dim, query_dim, bias=proj_out_bias)
+        self.dropout = nn.Dropout(dropout)
+
+    def forward(
+        self,
+        query: torch.Tensor,
+        key: Optional[torch.Tensor] = None,
+        mask: Optional[torch.Tensor] = None,
+    ) -> torch.Tensor:
+        """
+        Args:
+            query: The hidden states of the query.
+            key: The hidden states of the key.
+            mask: The attention mask to use.
+            **kwargs: Additional keyword arguments to pass along
+        """
+        input_ndim = query.ndim
+        if input_ndim == 4:
+            b, c, h, w = query.shape
+            query = query.view(b, c, h * w).transpose(1, 2)
+
+        key = query if key is None else key
+        b, _, _ = query.shape
+
+        if mask is not None:
+            mask = mask.view(b, 1, -1, mask.shape[-1])
+
+        q = self.proj_q(query)
+        k = self.proj_k(key)
+        v = self.proj_v(key)
+
+        q = q.view(b, -1, self.inner_dim)
+        k = k.view(b, -1, self.inner_dim)
+
+        out = torch_npu.npu_fusion_attention(
+            q,
+            k,
+            v,
+            head_num=self.num_heads,
+            atten_mask=mask,
+            input_layout="BSH",
+            scale=1 / math.sqrt(self.head_dim)
+        )[0]
+
+        out = self.proj_out(out)
+        out = self.dropout(out)
+        if input_ndim == 4:
+            out = out.transpose(-1, -2).reshape(b, c, h, w)
+        return out
+