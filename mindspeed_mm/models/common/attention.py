from typing import Tuple, Optional
<<<<<<< HEAD
from einops import rearrange, repeat
import torch.nn.functional as F
=======
>>>>>>> d5985ff5
import math

import torch
import torch.nn as nn
import torch_npu
<<<<<<< HEAD

from megatron import core
from megatron.core import mpu, tensor_parallel
from megatron.training import get_args
from megatron.training.arguments import core_transformer_config_from_args
from mindspeed_mm.utils.utils import video_to_image
from ..common.normalize import Normalize
=======
from megatron.core import mpu

from mindspeed_mm.utils.utils import video_to_image
>>>>>>> d5985ff5
from .embeddings.rope import RoPE3D, PositionGetter3D
from .conv import CausalConv3d

# TODO: 使用megatron通信接口替换
from .communications import (
    all_to_all,
    all_to_all_SBH,
    split_forward_gather_backward,
)

class MultiHeadSparseAttentionSBH(nn.Module):
    """
    A multi-head attention layer for both self-atten and cross-atten, layout "SBH".

    Args:
        query_dim: The number of channels in the query.
        cross_attention_dim: The number of channels in the key, defaults to `query_dim`.
        num_heads: The number of heads to use for multi-head attention.
        head_dim: The number of channels in each head.
        dropout: The dropout probability to use.
        proj_qkv_bias: Whether to use bias in qkv projection.
        proj_out_bias: Whether to use bias in out projection.
        use_rope: Whether to use rope
        interpolation_scale: The scale of interpolation.

    """

    def __init__(
        self,
        query_dim: int,
        key_dim: int,
        num_heads: int,
        head_dim: int,
        dropout: float = 0.0,
        proj_qkv_bias: bool = False,
        proj_out_bias: bool = True,
        interpolation_scale: Tuple[int] = (1, 1, 1),
        sparse1d=False,
        sparse_n=None,
        sparse_group=None,
        is_cross_attn=False,
    ):
        super().__init__()
        self.num_heads = num_heads
        self.head_dim = head_dim
        self.inner_dim = self.num_heads * self.head_dim
        self.sparse1d = sparse1d
        self.sparse_n = sparse_n
        self.sparse_group = sparse_group
        self.is_cross_attn = is_cross_attn
        if not self.is_cross_attn:
            self.rope = RoPE3D(interpolation_scale=interpolation_scale)
            self.position_getter = PositionGetter3D()

        args = get_args()
        config = core_transformer_config_from_args(args)
        self.sp_size = mpu.get_context_parallel_world_size()
        self.tp_size = mpu.get_tensor_model_parallel_world_size()

        self.num_attention_heads_per_partition = core.utils.divide(num_heads, self.tp_size)
        self.num_attention_heads_per_partition_per_cp = core.utils.divide(self.num_attention_heads_per_partition,
                                                                          self.sp_size)

        key_dim = key_dim if key_dim is not None else query_dim

        self.proj_q = tensor_parallel.ColumnParallelLinear(
            self.inner_dim,
            query_dim,
            config=config,
            init_method=config.init_method,
            bias=proj_qkv_bias,
            gather_output=False
        )
        self.proj_k = tensor_parallel.ColumnParallelLinear(
            self.inner_dim,
            key_dim,
            config=config,
            init_method=config.init_method,
            bias=proj_qkv_bias,
            gather_output=False
        )
        self.proj_v = tensor_parallel.ColumnParallelLinear(
            self.inner_dim,
            key_dim,
            config=config,
            init_method=config.init_method,
            bias=proj_qkv_bias,
            gather_output=False
        )

        self.proj_out = tensor_parallel.RowParallelLinear(
            query_dim,
            self.inner_dim,
            config=config,
            init_method=config.init_method,
            bias=proj_out_bias,
            input_is_parallel=True,
            skip_bias_add=False
        )

        self.dropout = nn.Dropout(dropout)

    def _sparse_1d(self, x, frame, height, width):
        """
        require the shape of (ntokens x batch_size x dim)
        """
        l = x.shape[0]
        assert l == frame * height * width
        pad_len = 0
        if l % (self.sparse_n * self.sparse_n) != 0:
            pad_len = self.sparse_n * self.sparse_n - l % (self.sparse_n * self.sparse_n)
        if pad_len != 0:
            x = F.pad(x, (0, 0, 0, 0, 0, pad_len))
        if not self.sparse_group:
            x = rearrange(x, '(g k) b d -> g (k b) d', k=self.sparse_n)
        else:
            x = rearrange(x, '(n m k) b d -> (n k) (m b) d', m=self.sparse_n, k=self.sparse_n)
        return x, pad_len

    def _reverse_sparse_1d(self, x, frame, height, width, pad_len):
        """
        require the shape of (ntokens x batch_size x dim)
        """
        assert x.shape[0] == (frame * height * width + pad_len) // self.sparse_n
        if not self.sparse_group:
            x = rearrange(x, 'g (k b) d -> (g k) b d', k=self.sparse_n)
        else:
            x = rearrange(x, '(n k) (m b) d -> (n m k) b d', m=self.sparse_n, k=self.sparse_n)
        x = x[:frame * height * width, :, :]
        return x

    def _sparse_1d_kv(self, x):
        """
        require the shape of (ntokens x batch_size x dim)
        """
        x = repeat(x, 's b d -> s (k b) d', k=self.sparse_n)
        return x

    def forward(
        self,
        hidden_states: torch.Tensor,
        encoder_hidden_states: Optional[torch.Tensor] = None,
        attention_mask: Optional[torch.Tensor] = None,
        frames: int = 8,
        height: int = 16,
        width: int = 16,
    ) -> torch.Tensor:
        """
        Args:
            query: The hidden states of the query.
            key: The hidden states of the key.
            mask: The attention mask to use.
            **kwargs: Additional keyword arguments to pass along
        """

        residual = hidden_states

        sequence_length, batch_size, _ = hidden_states.shape

        query, _ = self.proj_q(hidden_states)

        if encoder_hidden_states is None:
            encoder_hidden_states = hidden_states

        key, _ = self.proj_k(encoder_hidden_states)
        value, _ = self.proj_v(encoder_hidden_states)

        total_frames = frames

        if self.sp_size > 1:
            query = query.view(-1, self.num_attention_heads_per_partition, self.head_dim)
            key = key.view(-1, self.num_attention_heads_per_partition, self.head_dim)
            value = value.view(-1, self.num_attention_heads_per_partition, self.head_dim)
            total_frames = frames * self.sp_size
            sp_group = mpu.get_context_parallel_group()

            # apply all_to_all to gather sequence and split attention heads [s // sp * b, h, d] -> [s * b, h // sp, d]
            query = all_to_all_SBH(query, sp_group, scatter_dim=1, gather_dim=0)
            key = all_to_all_SBH(key, sp_group, scatter_dim=1, gather_dim=0)
            value = all_to_all_SBH(value, sp_group, scatter_dim=1, gather_dim=0)
        query = query.view(-1, batch_size, self.num_attention_heads_per_partition_per_cp, self.head_dim)
        key = key.view(-1, batch_size, self.num_attention_heads_per_partition_per_cp, self.head_dim)

        if not self.is_cross_attn:
            # require the shape of (ntokens x batch_size x nheads x dim)
            pos_thw = self.position_getter(batch_size, t=total_frames, h=height, w=width, device=query.device)
            query = self.rope(query, pos_thw)
            key = self.rope(key, pos_thw)

        query = query.view(-1, batch_size, self.num_attention_heads_per_partition_per_cp * self.head_dim)
        key = key.view(-1, batch_size, self.num_attention_heads_per_partition_per_cp * self.head_dim)
        value = value.view(-1, batch_size, self.num_attention_heads_per_partition_per_cp * self.head_dim)
        if self.sparse1d:
            query, pad_len = self._sparse_1d(query, total_frames, height, width)
            if self.is_cross_attn:
                key = self._sparse_1d_kv(key)
                value = self._sparse_1d_kv(value)
            else:
                key, pad_len = self._sparse_1d(key, total_frames, height, width)
                value, pad_len = self._sparse_1d(value, total_frames, height, width)

        hidden_states = torch_npu.npu_fusion_attention(
            query,
            key,
            value,
            head_num=self.num_attention_heads_per_partition_per_cp,
            atten_mask=attention_mask,
            input_layout="SBH",
            scale=1 / math.sqrt(self.head_dim)
        )[0]

        if self.sparse1d:
            hidden_states = self._reverse_sparse_1d(hidden_states, total_frames, height, width, pad_len)

        # [s, b, h // sp * d] -> [s // sp * b, h, d] -> [s // sp, b, h * d]
        if self.sp_size > 1:
            sp_group = mpu.get_context_parallel_group()
            hidden_states = all_to_all_SBH(hidden_states.reshape(-1, self.num_attention_heads_per_partition_per_cp, self.head_dim),
                                           sp_group, scatter_dim=0, gather_dim=1)
            hidden_states = hidden_states.view(sequence_length, batch_size, -1)

        hidden_states = hidden_states.to(query.dtype)

        # linear proj
        hidden_states, _ = self.proj_out(hidden_states)
        # dropout
        hidden_states = self.dropout(hidden_states)

        # if attn.residual_connection:
        #     print('attn.residual_connection')
        # hidden_states = hidden_states + residual

        return hidden_states

class MultiHeadAttentionBSH(nn.Module):
    """
    A multi-head attention layer for both self-atten and cross-atten, layout "BSH".

    Args:
        query_dim: The number of channels in the query.
        key_dim: The number of channels in the key, defaults to `query_dim`.
        num_heads: The number of heads to use for multi-head attention.
        head_dim: The number of channels in each head.
        dropout: The dropout probability to use.
        proj_qkv_bias: Whether to use bias in qkv projection.
        proj_out_bias: Whether to use bias in out projection.
        use_rope: Whether to use rope
        interpolation_scale: The scale of interpolation.

    """

    def __init__(
        self,
        query_dim: int,
        key_dim: int,
        num_heads: int,
        head_dim: int,
        dropout: float = 0.0,
        proj_qkv_bias: bool = False,
        proj_out_bias: bool = True,
        use_rope: bool = False,
        interpolation_scale: Tuple[int] = (1, 1, 1),
    ):
        super().__init__()
        self.num_heads = num_heads
        self.head_dim = head_dim
        self.inner_dim = self.num_heads * self.head_dim
        self.use_rope = use_rope
        if self.use_rope:
            self.rope = RoPE3D(interpolation_scale=interpolation_scale)
            self.position_getter = PositionGetter3D()

        key_dim = key_dim if key_dim is not None else query_dim

        self.proj_q = nn.Linear(query_dim, self.inner_dim, bias=proj_qkv_bias)
        self.proj_k = nn.Linear(key_dim, self.inner_dim, bias=proj_qkv_bias)
        self.proj_v = nn.Linear(key_dim, self.inner_dim, bias=proj_qkv_bias)

        self.proj_out = nn.Linear(self.inner_dim, query_dim, bias=proj_out_bias)
        self.dropout = nn.Dropout(dropout)

    def forward(
        self,
        query: torch.Tensor,
        key: Optional[torch.Tensor] = None,
        mask: Optional[torch.Tensor] = None,
        frames: Optional[int] = None,
        height: Optional[int] = None,
        width: Optional[int] = None,
    ) -> torch.Tensor:
        """
        Args:
            query: The hidden states of the query.
            key: The hidden states of the key.
            mask: The attention mask to use.
            **kwargs: Additional keyword arguments to pass along
        """
        input_ndim = query.ndim
        if input_ndim == 4:
            b, c, h, w = query.shape
            query = query.view(b, c, h * w).transpose(1, 2)

        key = query if key is None else key
        b, _, _ = query.shape

        if mask is not None:
            mask = mask.view(b, 1, -1, mask.shape[-1])

        q = self.proj_q(query)
        k = self.proj_k(key)
        v = self.proj_v(key)

        q = q.view(b, -1, self.num_heads, self.head_dim)
        k = k.view(b, -1, self.num_heads, self.head_dim)

        if self.use_rope:
            if (frames is None) or (height is None) or (width is None):
                raise ValueError(
                    "frames, height, and width can not be none when use_rope"
                )
            pos_thw = self.position_getter(
                b, t=frames, h=height, w=width, device=query.device
            )
            q = self.rope(q, pos_thw)
            k = self.rope(k, pos_thw)
        q = q.view(b, -1, self.inner_dim)
        k = k.view(b, -1, self.inner_dim)

        out = torch_npu.npu_fusion_attention(
            q,
            k,
            v,
            head_num=self.num_heads,
            atten_mask=mask,
            input_layout="BSH",
            scale=1 / math.sqrt(self.head_dim)
        )[0]

        out = self.proj_out(out)
        out = self.dropout(out)
        if input_ndim == 4:
            out = out.transpose(-1, -2).reshape(b, c, h, w)
        return out


class ParallelMultiHeadAttentionSBH(nn.Module):
    """
    A multi-head context parallel attention layer for both self-attention and cross-attention, layout "SBH".

    Args:
        query_dim: The number of channels in the query.
        key_dim: The number of channels in the key, defaults to `query_dim`.
        num_heads: The number of heads to use for multi-head attention.
        head_dim: The number of channels in each head.
        dropout: The dropout probability to use.
        proj_qkv_bias: Whether to use bias in qkv projection.
        proj_out_bias: Whether to use bias in out projection.
        use_rope: Whether to use rope
        interpolation_scale: The scale of interpolation.

    """

    def __init__(
        self,
        query_dim: int,
        key_dim: int,
        num_heads: int,
        head_dim: int,
        dropout: float = 0.0,
        proj_qkv_bias: bool = False,
        proj_out_bias: bool = True,
        use_rope: bool = False,
        interpolation_scale: Tuple[int] = (1, 1, 1)
    ):
        super().__init__()
        self.num_heads = num_heads
        self.head_dim = head_dim
        self.inner_dim = self.num_heads * self.head_dim
        self.use_rope = use_rope
        if self.use_rope:
            self.rope = RoPE3D(interpolation_scale=interpolation_scale)
            self.position_getter = PositionGetter3D()

        key_dim = key_dim if key_dim is not None else query_dim

        self.proj_q = nn.Linear(query_dim, self.inner_dim, bias=proj_qkv_bias)
        self.proj_k = nn.Linear(key_dim, self.inner_dim, bias=proj_qkv_bias)
        self.proj_v = nn.Linear(key_dim, self.inner_dim, bias=proj_qkv_bias)

        self.proj_out = nn.Linear(self.inner_dim, query_dim, bias=proj_out_bias)
        self.dropout = nn.Dropout(dropout)

    def forward(
        self,
        query: torch.Tensor,
        key: Optional[torch.Tensor] = None,
        mask: Optional[torch.Tensor] = None,
        frames: Optional[int] = None,
        height: Optional[int] = None,
        width: Optional[int] = None
    ) -> torch.Tensor:
        """
        Args:
            query: The hidden states of the query.
            key: The hidden states of the key.
            mask: The attention mask to use.
            frames: The frame number of latents
            height: The height of the frame
            width: The width of the frame
        """
        if len(query.shape) != 3:
            raise AssertionError("Parallel attention only support SBH.")

        is_cross_attention = key is not None

        key = query if key is None else key
        s, b, _ = query.shape

        if mask is not None:
            mask = mask.view(b, 1, -1, mask.shape[-1])

        q = self.proj_q(query)
        k = self.proj_k(key)
        v = self.proj_v(key)

        q = q.view(-1, self.num_heads, self.head_dim)
        k = k.view(-1, self.num_heads, self.head_dim)
        v = v.view(-1, self.num_heads, self.head_dim)

        sp_size = mpu.get_context_parallel_world_size()
        h_size_sp = self.inner_dim // sp_size
        sp_group = mpu.get_context_parallel_group()

        q = all_to_all_SBH(q, sp_group, scatter_dim=1, gather_dim=0).view(-1, b, h_size_sp)
        if not is_cross_attention:
            k = all_to_all_SBH(k, sp_group, scatter_dim=1, gather_dim=0).view(-1, b, h_size_sp)
            v = all_to_all_SBH(v, sp_group, scatter_dim=1, gather_dim=0).view(-1, b, h_size_sp)
        else:
            k = split_forward_gather_backward(k, sp_group, dim=1, grad_scale="down").view(-1, b, h_size_sp)
            v = split_forward_gather_backward(v, sp_group, dim=1, grad_scale="down").view(-1, b, h_size_sp)

        if self.use_rope:
            # TODO: 原仓BUG，view使用错误，不能跨轴view
            q = q.view(-1, b, self.num_heads // sp_size, self.head_dim)
            k = k.view(-1, b, self.num_heads // sp_size, self.head_dim)

            if (frames is None) or (height is None) or (width is None):
                raise ValueError("frames, height and width can not be none when use_rope")
            pos_thw = self.position_getter(b, t=frames, h=height, w=width, device=query.device)
            q = self.rope(q, pos_thw)
            k = self.rope(k, pos_thw)

        q = q.view(-1, b, h_size_sp)
        k = k.view(-1, b, h_size_sp)
        v = v.view(-1, b, h_size_sp)

        out = torch_npu.npu_fusion_attention(
            q,
            k,
            v,
            head_num=self.num_heads // sp_size,
            atten_mask=mask,
            input_layout="SBH",
            scale=1 / math.sqrt(self.head_dim)
        )[0]

        out = out.view(-1, self.num_heads // sp_size, self.head_dim)
        out = all_to_all_SBH(out, sp_group, scatter_dim=0, gather_dim=1).view(-1, b, self.inner_dim)

        out = self.proj_out(out)
        out = self.dropout(out)

        return out


class Attention(nn.Module):
    def __init__(
        self,
        dim: int,
        num_heads: int = 8,
        qkv_bias: bool = False,
        qk_norm: bool = False,
        attn_drop: float = 0.0,
        proj_drop: float = 0.0,
        norm_layer: nn.Module = nn.LayerNorm,
        enable_flashattn: bool = False,
        rope=None,
        qk_norm_legacy: bool = False,
    ) -> None:
        super().__init__()
        if dim % num_heads != 0:
            raise AssertionError(
                "dim (%d) must be divisible by num_heads (%d)" % (dim, num_heads)
            )
        self.dim = dim
        self.num_heads = num_heads
        self.head_dim = dim // num_heads
        self.scale = self.head_dim ** -0.5
        self.enable_flashattn = enable_flashattn

        self.qkv = nn.Linear(dim, dim * 3, bias=qkv_bias)
        self.q_norm = norm_layer(self.head_dim) if qk_norm else nn.Identity()
        self.k_norm = norm_layer(self.head_dim) if qk_norm else nn.Identity()
        self.qk_norm_legacy = qk_norm_legacy
        self.attn_drop = nn.Dropout(attn_drop)
        self.proj = nn.Linear(dim, dim)
        self.proj_drop = nn.Dropout(proj_drop)

        self.rope = False
        if rope is not None:
            self.rope = True
            self.rotary_emb = rope

    def npu_spatial_attention(self, qkv: torch.Tensor) -> torch.Tensor:
        B, N, _ = qkv.shape
        qkv_shape = (B, N, 3, self.num_heads, self.head_dim)
        qkv = qkv.view(qkv_shape)
        q, k, v = qkv.unbind(2)
        q, k = self.q_norm(q), self.k_norm(k)

        x = torch_npu.npu_fusion_attention(
            q, k, v, self.num_heads, input_layout="BSND",
            pse=None,
            scale=self.scale,
            pre_tockens=65536,
            next_tockens=65536,
            keep_prob=1. - self.attn_drop.p if self.training else 1., 
            sync=False,
            inner_precise=0
        )[0]

        x = x.view(B, N, -1)
        x = self.proj(x)
        x = self.proj_drop(x)
        return x

    def npu_temporal_attention(self, qkv: torch.Tensor) -> torch.Tensor:
        B, N, _ = qkv.shape
        qkv_shape = (B, N, 3, self.num_heads, self.head_dim)
        qkv = qkv.view(qkv_shape).permute(2, 0, 3, 1, 4)
        q, k, v = qkv.unbind(0)

        if self.qk_norm_legacy:
            q, k = self.rotary_emb(q), self.rotary_emb(k)
            q, k = self.q_norm(q), self.k_norm(k)
        else:
            q, k = self.q_norm(q), self.k_norm(k)
            q, k = self.rotary_emb(q), self.rotary_emb(k)

        x = torch_npu.npu_fusion_attention(
            q, k, v, self.num_heads, input_layout="BNSD",
            pse=None,
            scale=self.scale,
            pre_tockens=65536,
            next_tockens=65536,
            keep_prob=1. - self.attn_drop.p if self.training else 1.,
            sync=False,
            inner_precise=0,
        )[0]

        x = x.transpose(1, 2)
        x = x.reshape(B, N, -1)
        x = self.proj(x)
        x = self.proj_drop(x)
        return x

    def forward(self, x: torch.Tensor) -> torch.Tensor:
        B, N, C = x.shape
        # flash attn is not memory efficient for small sequences, this is empirical
        enable_flashattn = self.enable_flashattn
        qkv = self.qkv(x)

        if enable_flashattn:
            if qkv.dtype in [torch.float16, torch.bfloat16]:
                if self.rope:
                    return self.npu_temporal_attention(qkv)
                else:
                    return self.npu_spatial_attention(qkv)
            else:
                raise ValueError("The dtype of x must be torch.float16 or torch.bfloat16, got torch.float32 instead.")

        qkv_shape = (B, N, 3, self.num_heads, self.head_dim)

        qkv = qkv.view(qkv_shape).permute(2, 0, 3, 1, 4)
        q, k, v = qkv.unbind(0)
        if self.qk_norm_legacy:
            if self.rope:
                q = self.rotary_emb(q)
                k = self.rotary_emb(k)
            q, k = self.q_norm(q), self.k_norm(k)
        else:
            q, k = self.q_norm(q), self.k_norm(k)
            if self.rope:
                q = self.rotary_emb(q)
                k = self.rotary_emb(k)
    
        dtype = q.dtype
        q = q * self.scale
        attn = q @ k.transpose(-2, -1)  # translate attn to float32
        attn = attn.to(torch.float32)
        attn = attn.softmax(dim=-1)
        attn = attn.to(dtype)  # cast back attn to original dtype
        attn = self.attn_drop(attn)
        x = attn @ v
    
        x_output_shape = (B, N, C)
        if not enable_flashattn:
            x = x.transpose(1, 2)
        x = x.reshape(x_output_shape)
        x = self.proj(x)
        x = self.proj_drop(x)
        return x


class SeqParallelAttention(Attention):
    def __init__(
        self,
        dim: int,
        num_heads: int = 8,
        qkv_bias: bool = False,
        qk_norm: bool = False,
        attn_drop: float = 0.0,
        proj_drop: float = 0.0,
        norm_layer: nn.Module = nn.LayerNorm,
        enable_flashattn: bool = False,
    ) -> None:
        super().__init__(
            dim=dim,
            num_heads=num_heads,
            qkv_bias=qkv_bias,
            qk_norm=qk_norm,
            attn_drop=attn_drop,
            proj_drop=proj_drop,
            norm_layer=norm_layer,
            enable_flashattn=enable_flashattn,
        )

    def forward(self, x: torch.Tensor) -> torch.Tensor:
        B, N, C = (
            x.shape
        )  # for sequence parallel here, the N is a local sequence length
        qkv = self.qkv(x)
        qkv_shape = (B, N, 3, self.num_heads, self.head_dim)

        qkv = qkv.view(qkv_shape)

        # sp_group = get_sequence_parallel_group()
        sp_group = mpu.get_context_parallel_group()

        # apply all_to_all to gather sequence and split attention heads
        # [B, SUB_N, 3, NUM_HEAD, HEAD_DIM] -> [B, N, 3, NUM_HEAD_PER_DEVICE, HEAD_DIM]
        qkv = all_to_all(qkv, sp_group, scatter_dim=3, gather_dim=1)

        if self.enable_flashattn:
            # [3, B, N, NUM_HEAD_PER_DEVICE, HEAD_DIM]
            qkv_permute_shape = (2, 0, 1, 3, 4)
        else:
            # [3, B, NUM_HEAD_PER_DEVICE, N, HEAD_DIM]
            qkv_permute_shape = (2, 0, 3, 1, 4)
        qkv = qkv.permute(qkv_permute_shape)

        q, k, v = qkv.unbind(0)
        q, k = self.q_norm(q), self.k_norm(k)
        if self.enable_flashattn and q.dtype in [torch.float16, torch.bfloat16]:
            x = torch_npu.npu_fusion_attention(
                q,
                k,
                v,
                q.shape[-2],
                input_layout="BSND",
                pse=None,
                scale=self.scale,
                pre_tockens=65536,
                next_tockens=65536,
                keep_prob=1.0 - self.attn_drop.p if self.training else 1.0,
                sync=False,
                inner_precise=0,
            )[0]
        else:
            dtype = q.dtype
            q = q * self.scale
            attn = q @ k.transpose(-2, -1)  # translate attn to float32
            attn = attn.to(torch.float32)
            attn = attn.softmax(dim=-1)
            attn = attn.to(dtype)  # cast back attn to original dtype
            attn = self.attn_drop(attn)
            x = attn @ v

        if not self.enable_flashattn:
            x = x.transpose(1, 2)

        # apply all to all to gather back attention heads and split sequence
        # [B, N, NUM_HEAD_PER_DEVICE, HEAD_DIM]  -> [B, SUB_N, NUM_HEAD, HEAD_DIM]
        x = all_to_all(x, sp_group, scatter_dim=1, gather_dim=2)

        # reshape outputs back to [B, N, C]
        x_output_shape = (B, N, C)
        x = x.reshape(x_output_shape)
        x = self.proj(x)
        x = self.proj_drop(x)
        return x


class MultiHeadCrossAttention(nn.Module):
    def __init__(self, d_model, num_heads, attn_drop=0.0, proj_drop=0.0):
        super().__init__()
        if d_model % num_heads != 0:
            raise AssertionError(
                "d_model (%d) must be divisible by num_heads (%d)"
                % (d_model, num_heads)
            )

        self.d_model = d_model
        self.num_heads = num_heads
        self.head_dim = d_model // num_heads

        self.q_linear = nn.Linear(d_model, d_model)
        self.kv_linear = nn.Linear(d_model, d_model * 2)
        self.attn_drop = nn.Dropout(attn_drop)
        self.proj = nn.Linear(d_model, d_model)
        self.proj_drop = nn.Dropout(proj_drop)

    def forward(self, x, cond, mask=None):
        # query/value: img tokens; key: condition; mask: if padding tokens
        B, N, C = x.shape

        if x.dtype not in [torch.float16, torch.bfloat16]:
            raise AssertionError("QKV's dtype must be in bf16 or fp16")
        q = self.q_linear(x).view(-1, self.num_heads, self.head_dim)
        kv = self.kv_linear(cond).view(-1, 2, self.num_heads, self.head_dim)
        k, v = kv.unbind(1)

        actual_seq_qlen = []
        actual_seq_kvlen = []
        if mask is not None:
            ans = 0
            for _ in range(B):
                ans += N
                actual_seq_qlen.append(ans)
            ans = 0
            for m in mask:
                ans += m
                actual_seq_kvlen.append(ans)
        x = torch_npu.npu_fusion_attention(
            q,
            k,
            v,
            self.num_heads,
            input_layout="TND",
            pse=None,
            scale=1.0 / math.sqrt(self.head_dim),
            pre_tockens=65536,
            next_tockens=65536,
            actual_seq_qlen=tuple(actual_seq_qlen),
            actual_seq_kvlen=tuple(actual_seq_kvlen),
            keep_prob=1.0 - self.attn_drop.p,
            sparse_mode=0,
        )[0]

        x = x.view(B, -1, C)
        x = self.proj(x)
        x = self.proj_drop(x)
        return x


class SeqParallelMultiHeadCrossAttention(MultiHeadCrossAttention):
    def __init__(
        self,
        d_model,
        num_heads,
        attn_drop=0.0,
        proj_drop=0.0,
    ):
        super().__init__(
            d_model=d_model,
            num_heads=num_heads,
            attn_drop=attn_drop,
            proj_drop=proj_drop,
        )

    def forward(self, x, cond, mask=None):
        # query/value: img tokens; key: condition; mask: if padding tokens
        sp_group = mpu.get_context_parallel_group()
        sp_size = mpu.get_context_parallel_world_size()
        B, SUB_N, C = x.shape
        N = SUB_N * sp_size

        # shape:
        # q, k, v: [B, SUB_N, NUM_HEADS, HEAD_DIM]
        q = self.q_linear(x).view(1, -1, self.num_heads, self.head_dim)
        kv = self.kv_linear(cond).view(1, -1, 2, self.num_heads, self.head_dim)
        k, v = kv.unbind(2)

        # apply all_to_all to gather sequence and split attention heads
        q = all_to_all(q, sp_group, scatter_dim=2, gather_dim=1)

        k = split_forward_gather_backward(
            k, mpu.get_context_parallel_group(), dim=2, grad_scale="down"
        )
        v = split_forward_gather_backward(
            v, mpu.get_context_parallel_group(), dim=2, grad_scale="down"
        )

        if x.dtype not in [torch.float16, torch.bfloat16]:
            raise AssertionError("QKV's dtype must be in bf16 or fp16")
        q = q.view(-1, self.num_heads // sp_size, self.head_dim)
        k = k.view(-1, self.num_heads // sp_size, self.head_dim)
        v = v.view(-1, self.num_heads // sp_size, self.head_dim)

        actual_seq_qlen = []
        actual_seq_kvlen = []
        if mask is not None:
            ans = 0
            for _ in range(B):
                ans += N
                actual_seq_qlen.append(ans)
            ans = 0
            for m in mask:
                ans += m
                actual_seq_kvlen.append(ans)
        x = torch_npu.npu_fusion_attention(
            q,
            k,
            v,
            q.shape[-2],
            input_layout="TND",
            pse=None,
            scale=1.0 / math.sqrt(self.head_dim),
            pre_tockens=65536,
            next_tockens=65536,
            actual_seq_qlen=tuple(actual_seq_qlen),
            actual_seq_kvlen=tuple(actual_seq_kvlen),
            keep_prob=1.0 - self.attn_drop.p,
            sparse_mode=0,
        )[0]

        # apply all to all to gather back attention heads and scatter sequence
        x = x.view(B, -1, self.num_heads // sp_size, self.head_dim)
        x = all_to_all(x, sp_group, scatter_dim=1, gather_dim=2)

        # apply output projection
        x = x.view(B, -1, C)
        x = self.proj(x)
        x = self.proj_drop(x)
        return x


class Conv2dAttnBlock(nn.Module):
    def __init__(
        self,
        in_channels,
        out_channels,
        num_groups=32,
        eps=1e-6,
        kernel_size=1,
        stride=1,
        padding=0,
        affine=True,
    ):
        super().__init__()
        self.norm = nn.GroupNorm(
            num_groups=num_groups, num_channels=in_channels, eps=eps, affine=affine
        )
        self.q = torch.nn.Conv2d(
            in_channels, out_channels, kernel_size, stride, padding
        )
        self.k = torch.nn.Conv2d(
            in_channels, out_channels, kernel_size, stride, padding
        )
        self.v = torch.nn.Conv2d(
            in_channels, out_channels, kernel_size, stride, padding
        )
        self.proj_out = torch.nn.Conv2d(
            in_channels, out_channels, kernel_size, stride, padding
        )

    @video_to_image
    def forward(self, x):
        y = x
        y = self.norm(y)
        q = self.q(y)
        k = self.k(y)
        v = self.v(y)

        # compute attention
        b, c, h, w = q.shape
        q = q.reshape(b, c, h * w)
        q = q.permute(0, 2, 1)  # [b, hw, c]
        k = k.reshape(b, c, h * w)  # [b, c, hw]
        z = torch.bmm(q, k)  # [b, hw, hw]
        z = z * (int(c) ** (-0.5))
        z = torch.nn.functional.softmax(z, dim=2)

        # attend to values
        v = v.reshape(b, c, h * w)
        z = z.permute(0, 2, 1)  # [b, hw, hw] (first hw of k, second of q)
        y = torch.bmm(v, z)  # [b, c, hw] (hw of q)
        y = y.reshape(b, c, h, w)

        y = self.proj_out(y)

        return x + y


class CausalConv3dAttnBlock(nn.Module):
    def __init__(
        self,
        in_channels,
        out_channels,
        kernel_size=1,
        stride=1,
        num_groups=32,
        eps=1e-6,
        affine=True,
        norm_type="groupnorm",
    ):
        super().__init__()
        self.norm = Normalize(in_channels, num_groups, eps, affine, norm_type=norm_type)
        self.q = CausalConv3d(
            in_channels, out_channels, kernel_size=kernel_size, stride=stride
        )
        self.k = CausalConv3d(
            in_channels, out_channels, kernel_size=kernel_size, stride=stride
        )
        self.v = CausalConv3d(
            in_channels, out_channels, kernel_size=kernel_size, stride=stride
        )
        self.proj_out = CausalConv3d(
            in_channels, out_channels, kernel_size=kernel_size, stride=stride
        )

    def forward(self, x):
        h_ = x
        h_ = self.norm(h_)
        q = self.q(h_)
        k = self.k(h_)
        v = self.v(h_)

        b, c, t, h, w = q.shape
        q = q.permute(0, 2, 3, 4, 1).reshape(b * t, h * w, c).contiguous()
        k = k.permute(0, 2, 3, 4, 1).reshape(b * t, h * w, c).contiguous()
        v = v.permute(0, 2, 3, 4, 1).reshape(b * t, h * w, c).contiguous()

        if q.dtype == torch.float32:
            dtype = torch.float32
            q = q.to(torch.bfloat16)
            k = k.to(torch.bfloat16)
            v = v.to(torch.bfloat16)
        else:
            dtype = q.dtype
        attn_output = torch_npu.npu_fusion_attention(
            q,
            k,
            v,
            head_num=1,
            atten_mask=None,
            input_layout="BSH",
            scale=1 / math.sqrt(c)
        )[0]
        attn_output = attn_output.to(dtype)

        attn_output = attn_output.reshape(b, t, h, w, c).permute(0, 4, 1, 2, 3)
        h_ = self.proj_out(attn_output)

<<<<<<< HEAD
        return x + h_
=======
        return x + y


class WhisperAttention(nn.Module):
    """
    A multi-head attention layer for both self-atten and cross-atten, layout "BSH".

    Args:
        query_dim: The number of channels in the query.
        key_dim: The number of channels in the key, defaults to `query_dim`.
        num_heads: The number of heads to use for multi-head attention.
        head_dim: The number of channels in each head.
        dropout: The dropout probability to use.
        proj_qkv_bias: Whether to use bias in qkv projection.
        proj_out_bias: Whether to use bias in out projection.
        use_rope: Whether to use rope
        interpolation_scale: The scale of interpolation.

    """

    def __init__(
        self,
        query_dim: int,
        key_dim: int,
        num_heads: int,
        head_dim: int,
        dropout: float = 0.0,
        proj_qv_bias: bool = False,
        proj_out_bias: bool = True,
        interpolation_scale: Tuple[int] = (1, 1, 1),
    ):
        super().__init__()
        self.num_heads = num_heads
        self.head_dim = head_dim
        self.inner_dim = self.num_heads * self.head_dim


        key_dim = key_dim if key_dim is not None else query_dim

        self.proj_q = nn.Linear(query_dim, self.inner_dim, bias=proj_qv_bias)
        self.proj_k = nn.Linear(key_dim, self.inner_dim, bias=False)
        self.proj_v = nn.Linear(key_dim, self.inner_dim, bias=proj_qv_bias)

        self.proj_out = nn.Linear(self.inner_dim, query_dim, bias=proj_out_bias)
        self.dropout = nn.Dropout(dropout)

    def forward(
        self,
        query: torch.Tensor,
        key: Optional[torch.Tensor] = None,
        mask: Optional[torch.Tensor] = None,
    ) -> torch.Tensor:
        """
        Args:
            query: The hidden states of the query.
            key: The hidden states of the key.
            mask: The attention mask to use.
            **kwargs: Additional keyword arguments to pass along
        """
        input_ndim = query.ndim
        if input_ndim == 4:
            b, c, h, w = query.shape
            query = query.view(b, c, h * w).transpose(1, 2)

        key = query if key is None else key
        b, _, _ = query.shape

        if mask is not None:
            mask = mask.view(b, 1, -1, mask.shape[-1])

        q = self.proj_q(query)
        k = self.proj_k(key)
        v = self.proj_v(key)

        q = q.view(b, -1, self.inner_dim)
        k = k.view(b, -1, self.inner_dim)

        out = torch_npu.npu_fusion_attention(
            q,
            k,
            v,
            head_num=self.num_heads,
            atten_mask=mask,
            input_layout="BSH",
            scale=1 / math.sqrt(self.head_dim)
        )[0]

        out = self.proj_out(out)
        out = self.dropout(out)
        if input_ndim == 4:
            out = out.transpose(-1, -2).reshape(b, c, h, w)
        return out
>>>>>>> d5985ff5
<|MERGE_RESOLUTION|>--- conflicted
+++ resolved
@@ -1,15 +1,11 @@
 from typing import Tuple, Optional
-<<<<<<< HEAD
 from einops import rearrange, repeat
 import torch.nn.functional as F
-=======
->>>>>>> d5985ff5
 import math
 
 import torch
 import torch.nn as nn
 import torch_npu
-<<<<<<< HEAD
 
 from megatron import core
 from megatron.core import mpu, tensor_parallel
@@ -17,11 +13,6 @@
 from megatron.training.arguments import core_transformer_config_from_args
 from mindspeed_mm.utils.utils import video_to_image
 from ..common.normalize import Normalize
-=======
-from megatron.core import mpu
-
-from mindspeed_mm.utils.utils import video_to_image
->>>>>>> d5985ff5
 from .embeddings.rope import RoPE3D, PositionGetter3D
 from .conv import CausalConv3d
 
@@ -986,11 +977,7 @@
         attn_output = attn_output.reshape(b, t, h, w, c).permute(0, 4, 1, 2, 3)
         h_ = self.proj_out(attn_output)
 
-<<<<<<< HEAD
         return x + h_
-=======
-        return x + y
-
 
 class WhisperAttention(nn.Module):
     """
@@ -1081,4 +1068,3 @@
         if input_ndim == 4:
             out = out.transpose(-1, -2).reshape(b, c, h, w)
         return out
->>>>>>> d5985ff5
