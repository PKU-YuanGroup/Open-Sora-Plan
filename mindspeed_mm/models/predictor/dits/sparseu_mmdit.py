--- conflicted
+++ resolved
@@ -1,779 +1,733 @@
-from selectors import EpollSelector
-from typing import Any, Dict, Optional, Tuple, List
-
-from einops import rearrange, repeat
-import torch
-from torch import nn
-import torch.nn.functional as F
-from diffusers.utils import is_torch_version
-from megatron.legacy.model.rms_norm import RMSNorm
-from megatron.legacy.model.layer_norm import LayerNorm
-from megatron.core import mpu, tensor_parallel
-from megatron.training import get_args
-from megatron.training.utils import print_rank_0 as print
-
-from mindspeed_mm.models.common import MultiModalModule
-from mindspeed_mm.models.common.embeddings import PatchEmbed2D, RoPE3D, PositionGetter3D, apply_rotary_emb
-from mindspeed_mm.models.common.ffn import FeedForward
-from mindspeed_mm.models.common.attention import MultiHeadSparseMMAttentionSBH
-from mindspeed_mm.models.common.normalize import normalize
-from mindspeed_mm.models.common.communications import split_forward_gather_backward, gather_forward_split_backward
-
-from mindspeed_mm.models.predictor.dits.modules import CombinedTimestepTextProjEmbeddings, AdaNorm, OpenSoraNormZero
-
-selective_recom = True
-recom_ffn_layers = 32
-
-def create_custom_forward(module, return_dict=None):
-    def custom_forward(*inputs):
-        if return_dict is not None:
-            return module(*inputs, return_dict=return_dict)
-        else:
-            return module(*inputs)
-    return custom_forward
-
-def zero_initialized_skip_connection(module_cls):
-    if not issubclass(module_cls, nn.Linear):
-        raise TypeError(f"Expected module_cls to be nn.Linear, but got {module_cls.__name__}.")
-    def zero_init(*args, **kwargs):
-        module = module_cls(*args, **kwargs)
-        in_features = module.in_features
-        out_features = module.out_features
-        if in_features != 2 * out_features:
-            raise ValueError("Expected in_features to be twice out_features, "
-                             f"but got in_features={in_features} and out_features={out_features}.")
-
-        module.weight.data[:, :out_features] = torch.eye(out_features, dtype=module.weight.dtype)
-        module.weight.data[:, out_features:] = 0.0
-        if module.bias is not None:
-            module.bias.data.fill_(0.0)
-        return module
-    return zero_init
-
-def maybe_clamp_tensor(x, max_value=65504.0, min_value=-65504.0, training=True):
-    if not training and x.dtype == torch.float16:
-        x.nan_to_num_(posinf=max_value, neginf=min_value)
-    return x
-
-class SparseUMMDiT(MultiModalModule):
-    """
-    A video dit model for video generation. can process both standard continuous images of shape
-    (batch_size, num_channels, width, height) as well as quantized image embeddings of shape
-    (batch_size, num_image_vectors). Define whether input is continuous or discrete depending on config.
-
-    Args:
-        num_layers: The number of layers for VideoDiTBlock.
-        num_heads: The number of heads to use for multi-head attention.
-        head_dim: The number of channels in each head.
-        in_channels: The number of channels in· the input (specify if the input is continuous).
-        out_channels: The number of channels in the output.
-        dropout: The dropout probability to use.
-        cross_attention_dim: The number of prompt dimensions to use.
-        attention_bias: Whether to use bias in VideoDiTBlock's attention.
-        patch_size: The shape of the patchs.
-        activation_fn: The name of activation function use in VideoDiTBlock.
-        norm_elementwise_affine: Whether to use learnable elementwise affine parameters for normalization.
-        norm_eps: The eps of the normalization.
-        interpolation_scale: The scale for interpolation.
-    """
-
-    def __init__(
-        self,
-        num_heads: int = 16,
-        head_dim: int = 88,
-        in_channels: Optional[int] = None,
-        out_channels: Optional[int] = None,
-        num_layers: List[int] = [2, 4, 8, 4, 2], 
-        sparse_n: List[int] = [1, 4, 16, 4, 1], 
-        double_ff: bool = False,
-        dropout: float = 0.0,
-        attention_bias: bool = True,
-        sample_size_h: Optional[int] = None,
-        sample_size_w: Optional[int] = None,
-        sample_size_t: Optional[int] = None,
-        patch_size: Optional[int] = None,
-        patch_size_t: Optional[int] = None,
-        activation_fn: str = "gelu-approximate",
-        norm_elementwise_affine: bool = True,
-        norm_eps: float = 1e-6,
-        caption_channels: int = None,
-        interpolation_scale_h: float = 1.0,
-        interpolation_scale_w: float = 1.0,
-        interpolation_scale_t: float = 1.0,
-        sparse1d: bool = False,
-        pooled_projection_dim: int = 1024, 
-        timestep_embed_dim: int = 512,
-<<<<<<< HEAD
-        norm_cls: str = 'layer_norm', 
-=======
-        norm_cls: str = 'layer_norm',
->>>>>>> 850df260
-        skip_connection: bool = False,
-        explicit_uniform_rope: bool = False, 
-        skip_connection_zero_init: bool = True,
-        **kwargs
-    ):
-        super().__init__(config=None)
-        args = get_args()
-        self.num_heads = num_heads
-        self.head_dim = head_dim
-        self.sequence_parallel = args.sequence_parallel
-        self.recompute_num_layers = args.recompute_num_layers
-        self.recompute_granularity = args.recompute_granularity
-        self.distribute_saved_activations = args.distribute_saved_activations
-        self.recompute_method = args.recompute_method
-        self.recompute_num_layers = args.recompute_num_layers
-        if self.recompute_granularity == "selective":
-            raise ValueError("recompute_granularity does not support selective mode in VideoDiT")
-        if self.distribute_saved_activations:
-            raise NotImplementedError("distribute_saved_activations is currently not supported")
-
-        self.in_channels = in_channels
-        self.out_channels = in_channels if out_channels is None else out_channels
-        hidden_size = num_heads * head_dim
-        self.num_layers = num_layers
-        self.sparse_n = sparse_n
-        self.patch_size_t = patch_size_t
-        self.patch_size = patch_size
-        self.skip_connection = skip_connection
-        self.skip_connection_zero_init = skip_connection_zero_init
-
-        if norm_cls == 'rms_norm':
-            self.norm_cls = RMSNorm
-        elif norm_cls == 'layer_norm':
-            self.norm_cls = LayerNorm
-
-        if len(num_layers) != len(sparse_n):
-            raise ValueError("num_layers and sparse_n must have the same length")
-        if len(num_layers) % 2 != 1:
-            raise ValueError("num_layers must have odd length")
-        if any([i % 2 != 0 for i in num_layers]):
-            raise ValueError("num_layers must have even numbers")
-
-        if not sparse1d:
-            self.sparse_n = [1] * len(num_layers)
-
-        interpolation_scale_thw = (interpolation_scale_t, interpolation_scale_h, interpolation_scale_w)
-
-        # 1. patch embedding
-        self.patch_embed = PatchEmbed2D(
-            patch_size=patch_size,
-            in_channels=in_channels,
-            embed_dim=hidden_size,
-        )
-
-        # 2. time embedding and pooled text embedding
-        self.time_text_embed = CombinedTimestepTextProjEmbeddings(
-            timestep_embed_dim=timestep_embed_dim, 
-            embedding_dim=timestep_embed_dim, 
-            pooled_projection_dim=pooled_projection_dim
-        )
-
-        # 3. anthor text embedding
-        self.caption_projection = nn.Linear(caption_channels, hidden_size)
-
-        # 4. rope
-        self.rope = RoPE3D(interpolation_scale_thw=interpolation_scale_thw)
-        self.position_getter = PositionGetter3D(
-            sample_size_t, sample_size_h, sample_size_w, explicit_uniform_rope, atten_layout="SBH"
-        )
-
-        # forward transformer blocks
-        self.transformer_blocks = []
-        self.skip_norm_linear = []
-        self.skip_norm_linear_enc = []
-
-        for idx, (num_layer, sparse_n) in enumerate(zip(self.num_layers, self.sparse_n)):
-            is_last_stage = idx == len(num_layers) - 1
-            if self.skip_connection and idx > len(num_layers) // 2:
-                skip_connection_linear = zero_initialized_skip_connection(nn.Linear) if self.skip_connection_zero_init else nn.Linear
-                self.skip_norm_linear.append(
-                    nn.Sequential(
-                        self.norm_cls(
-                            hidden_size * 2,
-                            eps=norm_eps,
-                            sequence_parallel=self.sequence_parallel,
-<<<<<<< HEAD
-                        ) if not self.skip_connection_zero_init else nn.Identity(), 
-                        skip_connection_linear(hidden_size * 2, hidden_size), 
-=======
-                        ) if not self.skip_connection_zero_init else nn.Identity(),
-                        skip_connection_linear(hidden_size * 2, hidden_size),
->>>>>>> 850df260
-                    )
-                )
-                self.skip_norm_linear_enc.append(
-                    nn.Sequential(
-                        self.norm_cls(
-                            hidden_size * 2,
-                            eps=norm_eps,
-                            sequence_parallel=self.sequence_parallel,
-<<<<<<< HEAD
-                        ) if not self.skip_connection_zero_init else nn.Identity(), 
-                        skip_connection_linear(hidden_size * 2, hidden_size), 
-=======
-                        ) if not self.skip_connection_zero_init else nn.Identity(),
-                        skip_connection_linear(hidden_size * 2, hidden_size),
->>>>>>> 850df260
-                    )
-                )
-            stage_blocks = nn.ModuleList(
-                [
-                    SparseMMDiTBlock(
-                        dim=hidden_size,
-                        num_heads=num_heads,
-                        head_dim=head_dim,
-                        timestep_embed_dim=timestep_embed_dim,
-                        dropout=dropout,
-                        activation_fn=activation_fn,
-                        attention_bias=attention_bias,
-                        norm_elementwise_affine=norm_elementwise_affine,
-                        norm_eps=norm_eps,
-                        interpolation_scale_thw=interpolation_scale_thw,
-                        double_ff=double_ff,
-                        sparse1d=sparse1d if sparse_n > 1 else False,
-                        sparse_n=sparse_n,
-                        sparse_group=i % 2 == 1 if sparse_n > 1 else False,
-                        context_pre_only=is_last_stage and (i == num_layer - 1),
-                        norm_cls=norm_cls,
-                    )
-                    for i in range(num_layer)
-                ]
-            )
-            self.transformer_blocks.append(stage_blocks)
-        self.transformer_blocks = nn.ModuleList(self.transformer_blocks)
-
-        if self.skip_connection:
-            self.skip_norm_linear = nn.ModuleList(self.skip_norm_linear)
-            self.skip_norm_linear_enc = nn.ModuleList(self.skip_norm_linear_enc)
-
-        self.norm_final = self.norm_cls(
-            hidden_size, eps=norm_eps, sequence_parallel=self.sequence_parallel,
-        )
-
-        self.norm_out = AdaNorm(
-            embedding_dim=timestep_embed_dim,
-            output_dim=hidden_size * 2,
-            norm_elementwise_affine=norm_elementwise_affine,
-            norm_eps=norm_eps,
-            norm_cls=norm_cls,
-        )
-
-        self.proj_out = nn.Linear(
-            hidden_size, patch_size_t * patch_size * patch_size * out_channels
-        )
-
-        # set label "sequence_parallel", for all_reduce the grad
-        modules = [self.norm_final]
-        if self.skip_connection:
-            modules += [self.skip_norm_linear, self.skip_norm_linear_enc]
-        for module in modules:
-            for name, param in module.named_parameters():
-                setattr(param, "sequence_parallel", self.sequence_parallel)
-
-    def prepare_sparse_mask(self, attention_mask, encoder_attention_mask, sparse_n):
-        attention_mask = attention_mask.unsqueeze(1)
-        encoder_attention_mask = encoder_attention_mask.unsqueeze(1)
-        l = attention_mask.shape[-1]
-        if l % (sparse_n * sparse_n) == 0:
-            pad_len = 0
-        else:
-            pad_len = sparse_n * sparse_n - l % (sparse_n * sparse_n)
-
-        attention_mask_sparse = F.pad(attention_mask, (0, pad_len, 0, 0), value=-10000.0)
-        attention_mask_sparse_1d = rearrange(
-            attention_mask_sparse, 
-            'b 1 1 (g k) -> (k b) 1 1 g', 
-            k=sparse_n
-        )
-        attention_mask_sparse_1d_group = rearrange(
-            attention_mask_sparse, 
-            'b 1 1 (n m k) -> (m b) 1 1 (n k)',
-            m=sparse_n, 
-            k=sparse_n
-        )
-        encoder_attention_mask_sparse = encoder_attention_mask.repeat(sparse_n, 1, 1, 1)
- 
-        # concat mask at sequence dim
-        attention_mask_sparse_1d = torch.cat([attention_mask_sparse_1d, encoder_attention_mask_sparse], dim=-1)
-        attention_mask_sparse_1d_group = torch.cat([attention_mask_sparse_1d_group, encoder_attention_mask_sparse], dim=-1)
-
-        def get_attention_mask(mask, repeat_num):
-            mask = mask.to(torch.bool)
-            mask = mask.repeat(1, 1, repeat_num, 1)
-            return mask
-
-        attention_mask_sparse_1d = get_attention_mask(
-            attention_mask_sparse_1d, attention_mask_sparse_1d.shape[-1]
-        )
-        attention_mask_sparse_1d_group = get_attention_mask(
-            attention_mask_sparse_1d_group, attention_mask_sparse_1d_group.shape[-1]
-        )
-
-        return {
-            False: attention_mask_sparse_1d,
-            True: attention_mask_sparse_1d_group
-        }
-
-
-    def forward(
-        self,
-        hidden_states: torch.Tensor,
-        timestep: Optional[torch.Tensor] = None,
-        pooled_projections: Optional[torch.Tensor] = None,
-        encoder_hidden_states: Optional[torch.Tensor] = None,
-        attention_mask: Optional[torch.Tensor] = None,
-        encoder_attention_mask: Optional[torch.Tensor] = None,
-        **kwargs
-    ) -> torch.Tensor:
-        batch_size, c, frames, height, width = hidden_states.shape
-
-
-        # print(f"model forward, hidden_states: {hidden_states.shape}, timestep: {timestep.shape}, pooled_projections: {pooled_projections.shape}, encoder_hidden_states: {encoder_hidden_states.shape}, attention_mask: {attention_mask.shape}, encoder_attention_mask: {encoder_attention_mask.shape}")
-        encoder_attention_mask = encoder_attention_mask.view(batch_size, -1, encoder_attention_mask.shape[-1])
-        if self.training and mpu.get_context_parallel_world_size() > 1:
-            frames //= mpu.get_context_parallel_world_size()
-            hidden_states = split_forward_gather_backward(hidden_states, mpu.get_context_parallel_group(), dim=2,
-                                                    grad_scale='down')
-            encoder_hidden_states = split_forward_gather_backward(encoder_hidden_states, mpu.get_context_parallel_group(),
-                                                   dim=2, grad_scale='down')
-
-        if attention_mask is not None and attention_mask.ndim == 4:
-            attention_mask = attention_mask.to(self.dtype)
-
-            attention_mask = attention_mask.unsqueeze(1)  # b 1 t h w
-            attention_mask = F.max_pool3d(
-                attention_mask,
-                kernel_size=(self.patch_size_t, self.patch_size, self.patch_size),
-                stride=(self.patch_size_t, self.patch_size, self.patch_size)
-            )
-            attention_mask = rearrange(attention_mask, 'b 1 t h w -> (b 1) 1 (t h w)')
-            attention_mask = (1 - attention_mask.bool().to(self.dtype)) * -10000.0
-
-        # convert encoder_attention_mask to a bias the same way we do for attention_mask
-        if encoder_attention_mask is not None and encoder_attention_mask.ndim == 3:
-            # b, 1, l
-            encoder_attention_mask = (1 - encoder_attention_mask.to(self.dtype)) * -10000.0
-
-        # 1. Input
-        frames = ((frames - 1) // self.patch_size_t + 1) if frames % 2 == 1 else frames // self.patch_size_t  # patchfy
-        height, width = height // self.patch_size, width // self.patch_size
-
-        hidden_states, encoder_hidden_states, embedded_timestep = self._operate_on_patched_inputs(
-            hidden_states, encoder_hidden_states, timestep, pooled_projections
-        )
-
-        hidden_states = rearrange(hidden_states, 'b s h -> s b h', b=batch_size).contiguous()
-        encoder_hidden_states = rearrange(encoder_hidden_states, 'b s h -> s b h', b=batch_size).contiguous()
-
-        self.sparse_mask = {}
-
-        for sparse_n in list(set(self.sparse_n)):
-            self.sparse_mask[sparse_n] = self.prepare_sparse_mask(attention_mask, encoder_attention_mask, sparse_n)
-
-        pos_thw = self.position_getter(
-            batch_size, t=frames * mpu.get_context_parallel_world_size(), h=height, w=width,
-            device=hidden_states.device, training=self.training
-        )
-        video_rotary_emb = self.rope(self.head_dim, pos_thw, hidden_states.device)
-
-        if self.sequence_parallel:
-            hidden_states = tensor_parallel.scatter_to_sequence_parallel_region(hidden_states)
-            encoder_hidden_states = tensor_parallel.scatter_to_sequence_parallel_region(encoder_hidden_states)
-
-        hidden_states, encoder_hidden_states, skip_connections = self._operate_on_enc(
-            hidden_states, encoder_hidden_states, embedded_timestep, frames, height, width, video_rotary_emb
-        )
-
-        hidden_states, encoder_hidden_states = self._operate_on_mid(
-            hidden_states, encoder_hidden_states, embedded_timestep, frames, height, width, video_rotary_emb
-        )
-
-        hidden_states, encoder_hidden_states = self._operate_on_dec(
-            hidden_states, skip_connections, encoder_hidden_states, embedded_timestep, frames, height, width, video_rotary_emb
-        )
-
-
-        # 3. Output
-        output = self._get_output_for_patched_inputs(
-            hidden_states, embedded_timestep, frames, height, width
-        )  # b c t h w
-
-        if self.training and mpu.get_context_parallel_world_size() > 1:
-            output = gather_forward_split_backward(output, mpu.get_context_parallel_group(), dim=2,
-                                                        grad_scale='up')
-
-
-        return output
-
-    @property
-    def dtype(self) -> torch.dtype:
-        """The dtype of the module (assuming that all the module parameters have the same dtype)."""
-        params = tuple(self.parameters())
-        if len(params) > 0:
-            return params[0].dtype
-        else:
-            buffers = tuple(self.buffers())
-            return buffers[0].dtype
-
-    def _operate_on_enc(
-        self, hidden_states, encoder_hidden_states,
-        embedded_timestep, frames, height, width, video_rotary_emb
-    ):
-        layer_idx = 0
-        skip_connections = []
-        for idx, stage_block in enumerate(self.transformer_blocks[:len(self.num_layers) // 2]):
-            for idx_, block in enumerate(stage_block):
-                layer_idx += 1
-                attention_mask = self.sparse_mask[block.sparse_n][block.sparse_group]
-                hidden_states, encoder_hidden_states = self.block_forward(
-                    block=block,
-                    hidden_states=hidden_states,
-                    attention_mask=attention_mask,
-                    encoder_hidden_states=encoder_hidden_states,
-                    embedded_timestep=embedded_timestep,
-                    frames=frames,
-                    height=height,
-                    width=width,
-<<<<<<< HEAD
-                    video_rotary_emb=video_rotary_emb
-                )
-=======
-                    video_rotary_emb=video_rotary_emb,
-                    layer_idx=layer_idx
-                    )
->>>>>>> 850df260
-            if self.skip_connection:
-                skip_connections.append([hidden_states, encoder_hidden_states])
-        return hidden_states, encoder_hidden_states, skip_connections
-    
-    def _operate_on_mid(
-        self, hidden_states, encoder_hidden_states,
-        embedded_timestep, frames, height, width, video_rotary_emb
-    ):
-        layer_idx = sum([len(stage_block) for stage_block in self.transformer_blocks[:len(self.num_layers) // 2]])
-        for idx_, block in enumerate(self.transformer_blocks[len(self.num_layers) // 2]):
-            layer_idx += 1
-            attention_mask = self.sparse_mask[block.sparse_n][block.sparse_group]
-            hidden_states, encoder_hidden_states = self.block_forward(
-                block=block,
-                hidden_states=hidden_states,
-                attention_mask=attention_mask,
-                encoder_hidden_states=encoder_hidden_states,
-                embedded_timestep=embedded_timestep,
-                frames=frames,
-                height=height,
-                width=width,
-                video_rotary_emb=video_rotary_emb,
-                layer_idx=layer_idx
-            )
-        return hidden_states, encoder_hidden_states
-        
-    def _operate_on_dec(
-        self, hidden_states, skip_connections, encoder_hidden_states,
-        embedded_timestep, frames, height, width, video_rotary_emb
-    ):
-<<<<<<< HEAD
-=======
-        layer_idx = sum([len(stage_block) for stage_block in self.transformer_blocks[:len(self.num_layers) // 2 + 1]])
->>>>>>> 850df260
-        for idx, stage_block in enumerate(self.transformer_blocks[-(len(self.num_layers) // 2):]):
-            if self.skip_connection:
-                skip_hidden_states, skip_encoder_hidden_states = skip_connections.pop()
-                hidden_states = torch.cat([hidden_states, skip_hidden_states], dim=-1)
-                hidden_states = self.skip_norm_linear[idx](hidden_states)
-                encoder_hidden_states = torch.cat([encoder_hidden_states, skip_encoder_hidden_states], dim=-1)
-                encoder_hidden_states = self.skip_norm_linear_enc[idx](encoder_hidden_states)
-            
-            for idx_, block in enumerate(stage_block):
-                layer_idx += 1
-                attention_mask = self.sparse_mask[block.sparse_n][block.sparse_group]
-                hidden_states, encoder_hidden_states = self.block_forward(
-                    block=block,
-                    hidden_states=hidden_states,
-                    attention_mask=attention_mask,
-                    encoder_hidden_states=encoder_hidden_states,
-                    embedded_timestep=embedded_timestep,
-                    frames=frames,
-                    height=height,
-                    width=width,
-                    video_rotary_emb=video_rotary_emb,
-                    layer_idx=layer_idx
-                )
-                
-        return hidden_states, encoder_hidden_states
-
-    def _operate_on_patched_inputs(self, hidden_states, encoder_hidden_states, timestep, pooled_projections):
-
-        hidden_states = self.patch_embed(hidden_states.to(self.dtype))
-        if pooled_projections.shape[1] != 1:
-            raise AssertionError("Pooled projection should have shape (b, 1, 1, d)")
-        pooled_projections = pooled_projections.squeeze(1)  # b 1 1 d -> b 1 d
-        timesteps_emb = self.time_text_embed(timestep, pooled_projections)  # (N, D)
-            
-        encoder_hidden_states = self.caption_projection(encoder_hidden_states)  # b, 1, l, d
-        if encoder_hidden_states.shape[1] != 1:
-            raise AssertionError("Encoder hidden states should have shape (b, 1, l, d)")
-        encoder_hidden_states = encoder_hidden_states.squeeze(1)
-
-        return hidden_states, encoder_hidden_states, timesteps_emb
-
-    def _get_output_for_patched_inputs(
-        self, hidden_states, embedded_timestep, frames, height, width
-    ):
-        hidden_states = self.norm_final(hidden_states)
-
-        hidden_states = self.norm_out(hidden_states, temb=embedded_timestep)
-
-        if self.sequence_parallel:
-            hidden_states = tensor_parallel.gather_from_sequence_parallel_region(hidden_states,
-                                                                           tensor_parallel_output_grad=False)
-
-        # To (b, t*h*w, h) or (b, t//sp*h*w, h)
-        hidden_states = rearrange(hidden_states, 's b h -> b s h', b=hidden_states.shape[1]).contiguous()
-
-        hidden_states = self.proj_out(hidden_states)
-
-        hidden_states = hidden_states.reshape(
-            -1, frames, height, width,
-            self.patch_size_t, self.patch_size, self.patch_size, self.out_channels
-        )
-
-        hidden_states = torch.einsum("nthwopqc -> nctohpwq", hidden_states)
-        output = hidden_states.reshape(
-            -1,
-            self.out_channels,
-            frames * self.patch_size_t,
-            height * self.patch_size,
-            width * self.patch_size
-        )
-        return output
-    
-    def block_forward(self, block, hidden_states, attention_mask, encoder_hidden_states, embedded_timestep, frames, height, width, video_rotary_emb, layer_idx):
-        if self.training and layer_idx <= self.recompute_num_layers and not selective_recom:
-            ckpt_kwargs: Dict[str, Any] = {"use_reentrant": False} if is_torch_version(">=", "1.11.0") else {}
-            hidden_states, encoder_hidden_states = torch.utils.checkpoint.checkpoint(
-                create_custom_forward(block),
-                hidden_states,
-                attention_mask,
-                encoder_hidden_states,
-                embedded_timestep,
-                frames,
-                height,
-                width,
-                video_rotary_emb,
-                **ckpt_kwargs
-            )
-        else:
-            hidden_states, encoder_hidden_states = block(
-                hidden_states,
-                attention_mask=attention_mask,
-                encoder_hidden_states=encoder_hidden_states,
-                embedded_timestep=embedded_timestep,
-                frames=frames,
-                height=height,
-                width=width,
-                video_rotary_emb=video_rotary_emb,
-                recom_ffn=layer_idx <= recom_ffn_layers
-            )
-        return hidden_states, encoder_hidden_states
-
-class SparseMMDiTBlock(nn.Module):
-    def __init__(
-        self,
-        dim: int,
-        num_heads: int,
-        head_dim: int,
-        timestep_embed_dim: int, 
-        dropout=0.0,
-        activation_fn: str = "geglu",
-        attention_bias: bool = False,
-        attention_out_bias: bool = True,
-        norm_elementwise_affine: bool = True,
-        norm_eps: float = 1e-5,
-        final_dropout: bool = False,
-        ff_inner_dim: Optional[int] = None,
-        ff_bias: bool = False,
-        context_pre_only: bool = False,
-        interpolation_scale_thw: Tuple[int] = (1, 1, 1),
-        double_ff: bool = False,
-        sparse1d: bool = False,
-        sparse_n: int = 2,
-        sparse_group: bool = False,
-<<<<<<< HEAD
-        norm_cls: str = 'layer_norm',         
-=======
-        norm_cls: str = 'layer_norm',
->>>>>>> 850df260
-    ):
-        super().__init__()
-
-        self.sparse1d = sparse1d
-        self.sparse_n = sparse_n
-        self.sparse_group = sparse_group
-        self.head_dim = head_dim
-
-        if norm_cls == 'rms_norm':
-            self.norm_cls = RMSNorm
-        elif norm_cls == 'layer_norm':
-            self.norm_cls = LayerNorm
-
-        # adanorm-zero1: to introduce timestep and clip condition
-        self.norm1 = OpenSoraNormZero(
-            timestep_embed_dim, dim, norm_elementwise_affine, norm_eps, bias=True, norm_cls=norm_cls
-        )
-
-        # 1. MM Attention
-        self.attn1 = MultiHeadSparseMMAttentionSBH(
-            query_dim=dim,
-            key_dim=None,
-            num_heads=num_heads,
-            head_dim=head_dim,
-            added_kv_proj_dim=dim,
-            dropout=dropout,
-            proj_qkv_bias=attention_bias,
-            proj_out_bias=attention_out_bias,
-            context_pre_only=context_pre_only,
-            qk_norm='rms_norm',
-            eps=norm_eps,
-            sparse1d=sparse1d,
-            sparse_n=sparse_n,
-            sparse_group=sparse_group,
-            is_cross_attn=False,
-        )
-
-        # adanorm-zero2: to introduce timestep and clip condition
-        self.norm2 = OpenSoraNormZero(
-            timestep_embed_dim, dim, norm_elementwise_affine, norm_eps, bias=True, norm_cls=norm_cls
-        )
-
-        # 2. Feed-forward
-        self.ff = FeedForward(
-            dim,
-            dropout=dropout,
-            activation_fn=activation_fn,
-            final_dropout=final_dropout,
-            inner_dim=ff_inner_dim,
-            bias=ff_bias,
-        )
-
-        self.double_ff = double_ff
-        if self.double_ff:
-            self.ff_enc = FeedForward(
-                dim,
-                dropout=dropout,
-                activation_fn=activation_fn,
-                final_dropout=final_dropout,
-                inner_dim=ff_inner_dim,
-                bias=ff_bias,
-            )
-
-    def ffn(self, hidden_states, encoder_hidden_states, embedded_timestep):
-        vis_seq_length, batch_size = hidden_states.shape[:2]
-         # 4. norm & scale & shift
-        hidden_states = maybe_clamp_tensor(hidden_states, training=self.training)
-        encoder_hidden_states = maybe_clamp_tensor(encoder_hidden_states, training=self.training)
-        norm_hidden_states, norm_encoder_hidden_states, gate_ff, enc_gate_ff = self.norm2(
-            hidden_states, encoder_hidden_states, embedded_timestep
-        )
-        # import ipdb; ipdb.set_trace()
-        if self.double_ff:
-            # 5. FFN
-            vis_ff_output = self.ff(norm_hidden_states)
-            enc_ff_output = self.ff_enc(norm_encoder_hidden_states)
-            # 6. residual & gate
-            hidden_states = hidden_states + gate_ff * vis_ff_output
-            encoder_hidden_states = encoder_hidden_states + enc_gate_ff * enc_ff_output
-        else:
-            # 5. FFN
-            norm_hidden_states = torch.cat([norm_hidden_states, norm_encoder_hidden_states], dim=0)
-            ff_output = self.ff(norm_hidden_states)
-            # 6. residual & gate
-            hidden_states = hidden_states + gate_ff * ff_output[:vis_seq_length]
-            encoder_hidden_states = encoder_hidden_states + enc_gate_ff * ff_output[vis_seq_length:]
-        return hidden_states, encoder_hidden_states
-
-    def forward(
-        self,
-        hidden_states: torch.FloatTensor,
-        attention_mask: Optional[torch.FloatTensor] = None,
-        encoder_hidden_states: Optional[torch.FloatTensor] = None,
-        embedded_timestep: Optional[torch.LongTensor] = None,
-        frames: int = None, 
-        height: int = None, 
-        width: int = None,
-        video_rotary_emb: Optional[torch.FloatTensor] = None,
-        recom_ffn = False,
-    ) -> torch.FloatTensor:
-<<<<<<< HEAD
-        
-
-        # print(f'hidden_states: {hidden_states.shape}, encoder_hidden_states: {encoder_hidden_states.shape}, embedded_timestep: {embedded_timestep.shape}, frames: {frames}, height: {height}, width: {width}')
-        # 0. Prepare rope embedding
-        vis_seq_length, batch_size = hidden_states.shape[:2]
-        # import ipdb; ipdb.set_trace()
-
-=======
->>>>>>> 850df260
-        # 1. norm & scale & shift
-        hidden_states = maybe_clamp_tensor(hidden_states, training=self.training)
-        encoder_hidden_states = maybe_clamp_tensor(encoder_hidden_states, training=self.training)
-        norm_hidden_states, norm_encoder_hidden_states, gate_msa, enc_gate_msa = self.norm1(
-            hidden_states, encoder_hidden_states, embedded_timestep
-        )        
-
-        # print('norm1')
-        # print(f'norm_hidden_states: {norm_hidden_states.shape}, norm_encoder_hidden_states: {norm_encoder_hidden_states.shape}, gate_msa: {gate_msa.shape}, enc_gate_msa: {enc_gate_msa.shape}')
-        # 2. MM Attention
-        # import ipdb; ipdb.set_trace()
-        attn_hidden_states, attn_encoder_hidden_states = self.attn1(
-            norm_hidden_states,
-            encoder_hidden_states=norm_encoder_hidden_states,
-            frames=frames,
-            height=height,
-            width=width,
-            attention_mask=attention_mask,
-            video_rotary_emb=video_rotary_emb,
-        )
-        # print('attn1')
-        # print(f'attn_hidden_states: {attn_hidden_states.shape}, attn_encoder_hidden_states: {attn_encoder_hidden_states.shape}')
-        # 3. residual & gate
-        hidden_states = hidden_states + gate_msa * attn_hidden_states
-        encoder_hidden_states = encoder_hidden_states + enc_gate_msa * attn_encoder_hidden_states
-
-<<<<<<< HEAD
-        # 4. norm & scale & shift
-        hidden_states = maybe_clamp_tensor(hidden_states, training=self.training)
-        encoder_hidden_states = maybe_clamp_tensor(encoder_hidden_states, training=self.training)
-        norm_hidden_states, norm_encoder_hidden_states, gate_ff, enc_gate_ff = self.norm2(
-            hidden_states, encoder_hidden_states, embedded_timestep
-        )
-        if self.double_ff:
-            # 5. FFN
-            vis_ff_output = self.ff(norm_hidden_states)
-            enc_ff_output = self.ff_enc(norm_encoder_hidden_states)
-            # 6. residual & gate
-            hidden_states = hidden_states + gate_ff * vis_ff_output
-            encoder_hidden_states = encoder_hidden_states + enc_gate_ff * enc_ff_output
-=======
-        # import ipdb; ipdb.set_trace()
-        if self.training and recom_ffn:
-            ckpt_kwargs: Dict[str, Any] = {"use_reentrant": False} if is_torch_version(">=", "1.11.0") else {}
-            hidden_states, encoder_hidden_states = torch.utils.checkpoint.checkpoint(
-                create_custom_forward(self.ffn),
-                hidden_states, encoder_hidden_states, embedded_timestep,
-                **ckpt_kwargs
-            )
->>>>>>> 850df260
-        else:
-            hidden_states, encoder_hidden_states = self.ffn(
-                hidden_states, encoder_hidden_states, embedded_timestep
-            )
-
-        # import ipdb; ipdb.set_trace()
-
-        # import ipdb; ipdb.set_trace()
-
-        return hidden_states, encoder_hidden_states
-
-
+from selectors import EpollSelector
+from typing import Any, Dict, Optional, Tuple, List
+
+from einops import rearrange, repeat
+import torch
+from torch import nn
+import torch.nn.functional as F
+from diffusers.utils import is_torch_version
+from megatron.legacy.model.rms_norm import RMSNorm
+from megatron.legacy.model.layer_norm import LayerNorm
+from megatron.core import mpu, tensor_parallel
+from megatron.training import get_args
+from megatron.training.utils import print_rank_0 as print
+
+from mindspeed_mm.models.common import MultiModalModule
+from mindspeed_mm.models.common.embeddings import PatchEmbed2D, RoPE3D, PositionGetter3D, apply_rotary_emb
+from mindspeed_mm.models.common.ffn import FeedForward
+from mindspeed_mm.models.common.attention import MultiHeadSparseMMAttentionSBH
+from mindspeed_mm.models.common.normalize import normalize
+from mindspeed_mm.models.common.communications import split_forward_gather_backward, gather_forward_split_backward
+
+from mindspeed_mm.models.predictor.dits.modules import CombinedTimestepTextProjEmbeddings, AdaNorm, OpenSoraNormZero
+
+selective_recom = True
+recom_ffn_layers = 32
+
+def create_custom_forward(module, return_dict=None):
+    def custom_forward(*inputs):
+        if return_dict is not None:
+            return module(*inputs, return_dict=return_dict)
+        else:
+            return module(*inputs)
+    return custom_forward
+
+def zero_initialized_skip_connection(module_cls):
+    if not issubclass(module_cls, nn.Linear):
+        raise TypeError(f"Expected module_cls to be nn.Linear, but got {module_cls.__name__}.")
+    def zero_init(*args, **kwargs):
+        module = module_cls(*args, **kwargs)
+        in_features = module.in_features
+        out_features = module.out_features
+        if in_features != 2 * out_features:
+            raise ValueError("Expected in_features to be twice out_features, "
+                             f"but got in_features={in_features} and out_features={out_features}.")
+
+        module.weight.data[:, :out_features] = torch.eye(out_features, dtype=module.weight.dtype)
+        module.weight.data[:, out_features:] = 0.0
+        if module.bias is not None:
+            module.bias.data.fill_(0.0)
+        return module
+    return zero_init
+
+def maybe_clamp_tensor(x, max_value=65504.0, min_value=-65504.0, training=True):
+    if not training and x.dtype == torch.float16:
+        x.nan_to_num_(posinf=max_value, neginf=min_value)
+    return x
+
+class SparseUMMDiT(MultiModalModule):
+    """
+    A video dit model for video generation. can process both standard continuous images of shape
+    (batch_size, num_channels, width, height) as well as quantized image embeddings of shape
+    (batch_size, num_image_vectors). Define whether input is continuous or discrete depending on config.
+
+    Args:
+        num_layers: The number of layers for VideoDiTBlock.
+        num_heads: The number of heads to use for multi-head attention.
+        head_dim: The number of channels in each head.
+        in_channels: The number of channels in· the input (specify if the input is continuous).
+        out_channels: The number of channels in the output.
+        dropout: The dropout probability to use.
+        cross_attention_dim: The number of prompt dimensions to use.
+        attention_bias: Whether to use bias in VideoDiTBlock's attention.
+        patch_size: The shape of the patchs.
+        activation_fn: The name of activation function use in VideoDiTBlock.
+        norm_elementwise_affine: Whether to use learnable elementwise affine parameters for normalization.
+        norm_eps: The eps of the normalization.
+        interpolation_scale: The scale for interpolation.
+    """
+
+    def __init__(
+        self,
+        num_heads: int = 16,
+        head_dim: int = 88,
+        in_channels: Optional[int] = None,
+        out_channels: Optional[int] = None,
+        num_layers: List[int] = [2, 4, 8, 4, 2], 
+        sparse_n: List[int] = [1, 4, 16, 4, 1], 
+        double_ff: bool = False,
+        dropout: float = 0.0,
+        attention_bias: bool = True,
+        sample_size_h: Optional[int] = None,
+        sample_size_w: Optional[int] = None,
+        sample_size_t: Optional[int] = None,
+        patch_size: Optional[int] = None,
+        patch_size_t: Optional[int] = None,
+        activation_fn: str = "gelu-approximate",
+        norm_elementwise_affine: bool = True,
+        norm_eps: float = 1e-6,
+        caption_channels: int = None,
+        interpolation_scale_h: float = 1.0,
+        interpolation_scale_w: float = 1.0,
+        interpolation_scale_t: float = 1.0,
+        sparse1d: bool = False,
+        pooled_projection_dim: int = 1024, 
+        timestep_embed_dim: int = 512,
+        norm_cls: str = 'layer_norm', 
+        skip_connection: bool = False,
+        explicit_uniform_rope: bool = False, 
+        skip_connection_zero_init: bool = True,
+        **kwargs
+    ):
+        super().__init__(config=None)
+        args = get_args()
+        self.num_heads = num_heads
+        self.head_dim = head_dim
+        self.sequence_parallel = args.sequence_parallel
+        self.recompute_num_layers = args.recompute_num_layers
+        self.recompute_granularity = args.recompute_granularity
+        self.distribute_saved_activations = args.distribute_saved_activations
+        self.recompute_method = args.recompute_method
+        self.recompute_num_layers = args.recompute_num_layers
+        if self.recompute_granularity == "selective":
+            raise ValueError("recompute_granularity does not support selective mode in VideoDiT")
+        if self.distribute_saved_activations:
+            raise NotImplementedError("distribute_saved_activations is currently not supported")
+
+        self.in_channels = in_channels
+        self.out_channels = in_channels if out_channels is None else out_channels
+        hidden_size = num_heads * head_dim
+        self.num_layers = num_layers
+        self.sparse_n = sparse_n
+        self.patch_size_t = patch_size_t
+        self.patch_size = patch_size
+        self.skip_connection = skip_connection
+        self.skip_connection_zero_init = skip_connection_zero_init
+
+        if norm_cls == 'rms_norm':
+            self.norm_cls = RMSNorm
+        elif norm_cls == 'layer_norm':
+            self.norm_cls = LayerNorm
+
+        if len(num_layers) != len(sparse_n):
+            raise ValueError("num_layers and sparse_n must have the same length")
+        if len(num_layers) % 2 != 1:
+            raise ValueError("num_layers must have odd length")
+        if any([i % 2 != 0 for i in num_layers]):
+            raise ValueError("num_layers must have even numbers")
+
+        if not sparse1d:
+            self.sparse_n = [1] * len(num_layers)
+
+        interpolation_scale_thw = (interpolation_scale_t, interpolation_scale_h, interpolation_scale_w)
+
+        # 1. patch embedding
+        self.patch_embed = PatchEmbed2D(
+            patch_size=patch_size,
+            in_channels=in_channels,
+            embed_dim=hidden_size,
+        )
+
+        # 2. time embedding and pooled text embedding
+        self.time_text_embed = CombinedTimestepTextProjEmbeddings(
+            timestep_embed_dim=timestep_embed_dim, 
+            embedding_dim=timestep_embed_dim, 
+            pooled_projection_dim=pooled_projection_dim
+        )
+
+        # 3. anthor text embedding
+        self.caption_projection = nn.Linear(caption_channels, hidden_size)
+
+        # 4. rope
+        self.rope = RoPE3D(interpolation_scale_thw=interpolation_scale_thw)
+        self.position_getter = PositionGetter3D(
+            sample_size_t, sample_size_h, sample_size_w, explicit_uniform_rope, atten_layout="SBH"
+        )
+
+        # forward transformer blocks
+        self.transformer_blocks = []
+        self.skip_norm_linear = []
+        self.skip_norm_linear_enc = []
+
+        for idx, (num_layer, sparse_n) in enumerate(zip(self.num_layers, self.sparse_n)):
+            is_last_stage = idx == len(num_layers) - 1
+            if self.skip_connection and idx > len(num_layers) // 2:
+                skip_connection_linear = zero_initialized_skip_connection(nn.Linear) if self.skip_connection_zero_init else nn.Linear
+                self.skip_norm_linear.append(
+                    nn.Sequential(
+                        self.norm_cls(
+                            hidden_size * 2,
+                            eps=norm_eps,
+                            sequence_parallel=self.sequence_parallel,
+                        ) if not self.skip_connection_zero_init else nn.Identity(), 
+                        skip_connection_linear(hidden_size * 2, hidden_size), 
+                    )
+                )
+                self.skip_norm_linear_enc.append(
+                    nn.Sequential(
+                        self.norm_cls(
+                            hidden_size * 2,
+                            eps=norm_eps,
+                            sequence_parallel=self.sequence_parallel,
+                        ) if not self.skip_connection_zero_init else nn.Identity(), 
+                        skip_connection_linear(hidden_size * 2, hidden_size), 
+                    )
+                )
+            stage_blocks = nn.ModuleList(
+                [
+                    SparseMMDiTBlock(
+                        dim=hidden_size,
+                        num_heads=num_heads,
+                        head_dim=head_dim,
+                        timestep_embed_dim=timestep_embed_dim,
+                        dropout=dropout,
+                        activation_fn=activation_fn,
+                        attention_bias=attention_bias,
+                        norm_elementwise_affine=norm_elementwise_affine,
+                        norm_eps=norm_eps,
+                        interpolation_scale_thw=interpolation_scale_thw,
+                        double_ff=double_ff,
+                        sparse1d=sparse1d if sparse_n > 1 else False,
+                        sparse_n=sparse_n,
+                        sparse_group=i % 2 == 1 if sparse_n > 1 else False,
+                        context_pre_only=is_last_stage and (i == num_layer - 1),
+                        norm_cls=norm_cls,
+                    )
+                    for i in range(num_layer)
+                ]
+            )
+            self.transformer_blocks.append(stage_blocks)
+        self.transformer_blocks = nn.ModuleList(self.transformer_blocks)
+
+        if self.skip_connection:
+            self.skip_norm_linear = nn.ModuleList(self.skip_norm_linear)
+            self.skip_norm_linear_enc = nn.ModuleList(self.skip_norm_linear_enc)
+
+        self.norm_final = self.norm_cls(
+            hidden_size, eps=norm_eps, sequence_parallel=self.sequence_parallel,
+        )
+
+        self.norm_out = AdaNorm(
+            embedding_dim=timestep_embed_dim,
+            output_dim=hidden_size * 2,
+            norm_elementwise_affine=norm_elementwise_affine,
+            norm_eps=norm_eps,
+            norm_cls=norm_cls,
+        )
+
+        self.proj_out = nn.Linear(
+            hidden_size, patch_size_t * patch_size * patch_size * out_channels
+        )
+
+        # set label "sequence_parallel", for all_reduce the grad
+        modules = [self.norm_final]
+        if self.skip_connection:
+            modules += [self.skip_norm_linear, self.skip_norm_linear_enc]
+        for module in modules:
+            for name, param in module.named_parameters():
+                setattr(param, "sequence_parallel", self.sequence_parallel)
+
+    def prepare_sparse_mask(self, attention_mask, encoder_attention_mask, sparse_n):
+        attention_mask = attention_mask.unsqueeze(1)
+        encoder_attention_mask = encoder_attention_mask.unsqueeze(1)
+        l = attention_mask.shape[-1]
+        if l % (sparse_n * sparse_n) == 0:
+            pad_len = 0
+        else:
+            pad_len = sparse_n * sparse_n - l % (sparse_n * sparse_n)
+
+        attention_mask_sparse = F.pad(attention_mask, (0, pad_len, 0, 0), value=-10000.0)
+        attention_mask_sparse_1d = rearrange(
+            attention_mask_sparse, 
+            'b 1 1 (g k) -> (k b) 1 1 g', 
+            k=sparse_n
+        )
+        attention_mask_sparse_1d_group = rearrange(
+            attention_mask_sparse, 
+            'b 1 1 (n m k) -> (m b) 1 1 (n k)',
+            m=sparse_n, 
+            k=sparse_n
+        )
+        encoder_attention_mask_sparse = encoder_attention_mask.repeat(sparse_n, 1, 1, 1)
+ 
+        # concat mask at sequence dim
+        attention_mask_sparse_1d = torch.cat([attention_mask_sparse_1d, encoder_attention_mask_sparse], dim=-1)
+        attention_mask_sparse_1d_group = torch.cat([attention_mask_sparse_1d_group, encoder_attention_mask_sparse], dim=-1)
+
+        def get_attention_mask(mask, repeat_num):
+            mask = mask.to(torch.bool)
+            mask = mask.repeat(1, 1, repeat_num, 1)
+            return mask
+
+        attention_mask_sparse_1d = get_attention_mask(
+            attention_mask_sparse_1d, attention_mask_sparse_1d.shape[-1]
+        )
+        attention_mask_sparse_1d_group = get_attention_mask(
+            attention_mask_sparse_1d_group, attention_mask_sparse_1d_group.shape[-1]
+        )
+
+        return {
+            False: attention_mask_sparse_1d,
+            True: attention_mask_sparse_1d_group
+        }
+
+
+    def forward(
+        self,
+        hidden_states: torch.Tensor,
+        timestep: Optional[torch.Tensor] = None,
+        pooled_projections: Optional[torch.Tensor] = None,
+        encoder_hidden_states: Optional[torch.Tensor] = None,
+        attention_mask: Optional[torch.Tensor] = None,
+        encoder_attention_mask: Optional[torch.Tensor] = None,
+        **kwargs
+    ) -> torch.Tensor:
+        batch_size, c, frames, height, width = hidden_states.shape
+
+
+        # print(f"model forward, hidden_states: {hidden_states.shape}, timestep: {timestep.shape}, pooled_projections: {pooled_projections.shape}, encoder_hidden_states: {encoder_hidden_states.shape}, attention_mask: {attention_mask.shape}, encoder_attention_mask: {encoder_attention_mask.shape}")
+        encoder_attention_mask = encoder_attention_mask.view(batch_size, -1, encoder_attention_mask.shape[-1])
+        if self.training and mpu.get_context_parallel_world_size() > 1:
+            frames //= mpu.get_context_parallel_world_size()
+            hidden_states = split_forward_gather_backward(hidden_states, mpu.get_context_parallel_group(), dim=2,
+                                                    grad_scale='down')
+            encoder_hidden_states = split_forward_gather_backward(encoder_hidden_states, mpu.get_context_parallel_group(),
+                                                   dim=2, grad_scale='down')
+
+        if attention_mask is not None and attention_mask.ndim == 4:
+            attention_mask = attention_mask.to(self.dtype)
+
+            attention_mask = attention_mask.unsqueeze(1)  # b 1 t h w
+            attention_mask = F.max_pool3d(
+                attention_mask,
+                kernel_size=(self.patch_size_t, self.patch_size, self.patch_size),
+                stride=(self.patch_size_t, self.patch_size, self.patch_size)
+            )
+            attention_mask = rearrange(attention_mask, 'b 1 t h w -> (b 1) 1 (t h w)')
+            attention_mask = (1 - attention_mask.bool().to(self.dtype)) * -10000.0
+
+        # convert encoder_attention_mask to a bias the same way we do for attention_mask
+        if encoder_attention_mask is not None and encoder_attention_mask.ndim == 3:
+            # b, 1, l
+            encoder_attention_mask = (1 - encoder_attention_mask.to(self.dtype)) * -10000.0
+
+        # 1. Input
+        frames = ((frames - 1) // self.patch_size_t + 1) if frames % 2 == 1 else frames // self.patch_size_t  # patchfy
+        height, width = height // self.patch_size, width // self.patch_size
+
+        hidden_states, encoder_hidden_states, embedded_timestep = self._operate_on_patched_inputs(
+            hidden_states, encoder_hidden_states, timestep, pooled_projections
+        )
+
+        hidden_states = rearrange(hidden_states, 'b s h -> s b h', b=batch_size).contiguous()
+        encoder_hidden_states = rearrange(encoder_hidden_states, 'b s h -> s b h', b=batch_size).contiguous()
+
+        self.sparse_mask = {}
+
+        for sparse_n in list(set(self.sparse_n)):
+            self.sparse_mask[sparse_n] = self.prepare_sparse_mask(attention_mask, encoder_attention_mask, sparse_n)
+
+        pos_thw = self.position_getter(
+            batch_size, t=frames * mpu.get_context_parallel_world_size(), h=height, w=width,
+            device=hidden_states.device, training=self.training
+        )
+        video_rotary_emb = self.rope(self.head_dim, pos_thw, hidden_states.device)
+
+        if self.sequence_parallel:
+            hidden_states = tensor_parallel.scatter_to_sequence_parallel_region(hidden_states)
+            encoder_hidden_states = tensor_parallel.scatter_to_sequence_parallel_region(encoder_hidden_states)
+
+        hidden_states, encoder_hidden_states, skip_connections = self._operate_on_enc(
+            hidden_states, encoder_hidden_states, embedded_timestep, frames, height, width, video_rotary_emb
+        )
+
+        hidden_states, encoder_hidden_states = self._operate_on_mid(
+            hidden_states, encoder_hidden_states, embedded_timestep, frames, height, width, video_rotary_emb
+        )
+
+        hidden_states, encoder_hidden_states = self._operate_on_dec(
+            hidden_states, skip_connections, encoder_hidden_states, embedded_timestep, frames, height, width, video_rotary_emb
+        )
+
+
+        # 3. Output
+        output = self._get_output_for_patched_inputs(
+            hidden_states, embedded_timestep, frames, height, width
+        )  # b c t h w
+
+        if self.training and mpu.get_context_parallel_world_size() > 1:
+            output = gather_forward_split_backward(output, mpu.get_context_parallel_group(), dim=2,
+                                                        grad_scale='up')
+
+
+        return output
+
+    @property
+    def dtype(self) -> torch.dtype:
+        """The dtype of the module (assuming that all the module parameters have the same dtype)."""
+        params = tuple(self.parameters())
+        if len(params) > 0:
+            return params[0].dtype
+        else:
+            buffers = tuple(self.buffers())
+            return buffers[0].dtype
+
+    def _operate_on_enc(
+        self, hidden_states, encoder_hidden_states,
+        embedded_timestep, frames, height, width, video_rotary_emb
+    ):
+        layer_idx = 0
+        skip_connections = []
+        for idx, stage_block in enumerate(self.transformer_blocks[:len(self.num_layers) // 2]):
+            for idx_, block in enumerate(stage_block):
+                layer_idx += 1
+                attention_mask = self.sparse_mask[block.sparse_n][block.sparse_group]
+                hidden_states, encoder_hidden_states = self.block_forward(
+                    block=block,
+                    hidden_states=hidden_states,
+                    attention_mask=attention_mask,
+                    encoder_hidden_states=encoder_hidden_states,
+                    embedded_timestep=embedded_timestep,
+                    frames=frames,
+                    height=height,
+                    width=width,
+                    video_rotary_emb=video_rotary_emb
+                )
+            if self.skip_connection:
+                skip_connections.append([hidden_states, encoder_hidden_states])
+        return hidden_states, encoder_hidden_states, skip_connections
+    
+    def _operate_on_mid(
+        self, hidden_states, encoder_hidden_states,
+        embedded_timestep, frames, height, width, video_rotary_emb
+    ):
+        layer_idx = sum([len(stage_block) for stage_block in self.transformer_blocks[:len(self.num_layers) // 2]])
+        for idx_, block in enumerate(self.transformer_blocks[len(self.num_layers) // 2]):
+            layer_idx += 1
+            attention_mask = self.sparse_mask[block.sparse_n][block.sparse_group]
+            hidden_states, encoder_hidden_states = self.block_forward(
+                block=block,
+                hidden_states=hidden_states,
+                attention_mask=attention_mask,
+                encoder_hidden_states=encoder_hidden_states,
+                embedded_timestep=embedded_timestep,
+                frames=frames,
+                height=height,
+                width=width,
+                video_rotary_emb=video_rotary_emb,
+                layer_idx=layer_idx
+            )
+        return hidden_states, encoder_hidden_states
+        
+    def _operate_on_dec(
+        self, hidden_states, skip_connections, encoder_hidden_states,
+        embedded_timestep, frames, height, width, video_rotary_emb
+    ):
+        for idx, stage_block in enumerate(self.transformer_blocks[-(len(self.num_layers) // 2):]):
+            if self.skip_connection:
+                skip_hidden_states, skip_encoder_hidden_states = skip_connections.pop()
+                hidden_states = torch.cat([hidden_states, skip_hidden_states], dim=-1)
+                hidden_states = self.skip_norm_linear[idx](hidden_states)
+                encoder_hidden_states = torch.cat([encoder_hidden_states, skip_encoder_hidden_states], dim=-1)
+                encoder_hidden_states = self.skip_norm_linear_enc[idx](encoder_hidden_states)
+            
+            for idx_, block in enumerate(stage_block):
+                layer_idx += 1
+                attention_mask = self.sparse_mask[block.sparse_n][block.sparse_group]
+                hidden_states, encoder_hidden_states = self.block_forward(
+                    block=block,
+                    hidden_states=hidden_states,
+                    attention_mask=attention_mask,
+                    encoder_hidden_states=encoder_hidden_states,
+                    embedded_timestep=embedded_timestep,
+                    frames=frames,
+                    height=height,
+                    width=width,
+                    video_rotary_emb=video_rotary_emb,
+                    layer_idx=layer_idx
+                )
+                
+        return hidden_states, encoder_hidden_states
+
+    def _operate_on_patched_inputs(self, hidden_states, encoder_hidden_states, timestep, pooled_projections):
+
+        hidden_states = self.patch_embed(hidden_states.to(self.dtype))
+        if pooled_projections.shape[1] != 1:
+            raise AssertionError("Pooled projection should have shape (b, 1, 1, d)")
+        pooled_projections = pooled_projections.squeeze(1)  # b 1 1 d -> b 1 d
+        timesteps_emb = self.time_text_embed(timestep, pooled_projections)  # (N, D)
+            
+        encoder_hidden_states = self.caption_projection(encoder_hidden_states)  # b, 1, l, d
+        if encoder_hidden_states.shape[1] != 1:
+            raise AssertionError("Encoder hidden states should have shape (b, 1, l, d)")
+        encoder_hidden_states = encoder_hidden_states.squeeze(1)
+
+        return hidden_states, encoder_hidden_states, timesteps_emb
+
+    def _get_output_for_patched_inputs(
+        self, hidden_states, embedded_timestep, frames, height, width
+    ):
+        hidden_states = self.norm_final(hidden_states)
+
+        hidden_states = self.norm_out(hidden_states, temb=embedded_timestep)
+
+        if self.sequence_parallel:
+            hidden_states = tensor_parallel.gather_from_sequence_parallel_region(hidden_states,
+                                                                           tensor_parallel_output_grad=False)
+
+        # To (b, t*h*w, h) or (b, t//sp*h*w, h)
+        hidden_states = rearrange(hidden_states, 's b h -> b s h', b=hidden_states.shape[1]).contiguous()
+
+        hidden_states = self.proj_out(hidden_states)
+
+        hidden_states = hidden_states.reshape(
+            -1, frames, height, width,
+            self.patch_size_t, self.patch_size, self.patch_size, self.out_channels
+        )
+
+        hidden_states = torch.einsum("nthwopqc -> nctohpwq", hidden_states)
+        output = hidden_states.reshape(
+            -1,
+            self.out_channels,
+            frames * self.patch_size_t,
+            height * self.patch_size,
+            width * self.patch_size
+        )
+        return output
+    
+    def block_forward(self, block, hidden_states, attention_mask, encoder_hidden_states, embedded_timestep, frames, height, width, video_rotary_emb, layer_idx):
+        if self.training and layer_idx <= self.recompute_num_layers and not selective_recom:
+            ckpt_kwargs: Dict[str, Any] = {"use_reentrant": False} if is_torch_version(">=", "1.11.0") else {}
+            hidden_states, encoder_hidden_states = torch.utils.checkpoint.checkpoint(
+                create_custom_forward(block),
+                hidden_states,
+                attention_mask,
+                encoder_hidden_states,
+                embedded_timestep,
+                frames,
+                height,
+                width,
+                video_rotary_emb,
+                **ckpt_kwargs
+            )
+        else:
+            hidden_states, encoder_hidden_states = block(
+                hidden_states,
+                attention_mask=attention_mask,
+                encoder_hidden_states=encoder_hidden_states,
+                embedded_timestep=embedded_timestep,
+                frames=frames,
+                height=height,
+                width=width,
+                video_rotary_emb=video_rotary_emb,
+                recom_ffn=layer_idx <= recom_ffn_layers
+            )
+        return hidden_states, encoder_hidden_states
+
+class SparseMMDiTBlock(nn.Module):
+    def __init__(
+        self,
+        dim: int,
+        num_heads: int,
+        head_dim: int,
+        timestep_embed_dim: int, 
+        dropout=0.0,
+        activation_fn: str = "geglu",
+        attention_bias: bool = False,
+        attention_out_bias: bool = True,
+        norm_elementwise_affine: bool = True,
+        norm_eps: float = 1e-5,
+        final_dropout: bool = False,
+        ff_inner_dim: Optional[int] = None,
+        ff_bias: bool = False,
+        context_pre_only: bool = False,
+        interpolation_scale_thw: Tuple[int] = (1, 1, 1),
+        double_ff: bool = False,
+        sparse1d: bool = False,
+        sparse_n: int = 2,
+        sparse_group: bool = False,
+        norm_cls: str = 'layer_norm',         
+    ):
+        super().__init__()
+
+        self.sparse1d = sparse1d
+        self.sparse_n = sparse_n
+        self.sparse_group = sparse_group
+        self.head_dim = head_dim
+
+        if norm_cls == 'rms_norm':
+            self.norm_cls = RMSNorm
+        elif norm_cls == 'layer_norm':
+            self.norm_cls = LayerNorm
+
+        # adanorm-zero1: to introduce timestep and clip condition
+        self.norm1 = OpenSoraNormZero(
+            timestep_embed_dim, dim, norm_elementwise_affine, norm_eps, bias=True, norm_cls=norm_cls
+        )
+
+        # 1. MM Attention
+        self.attn1 = MultiHeadSparseMMAttentionSBH(
+            query_dim=dim,
+            key_dim=None,
+            num_heads=num_heads,
+            head_dim=head_dim,
+            added_kv_proj_dim=dim,
+            dropout=dropout,
+            proj_qkv_bias=attention_bias,
+            proj_out_bias=attention_out_bias,
+            context_pre_only=context_pre_only,
+            qk_norm='rms_norm',
+            eps=norm_eps,
+            sparse1d=sparse1d,
+            sparse_n=sparse_n,
+            sparse_group=sparse_group,
+            is_cross_attn=False,
+        )
+
+        # adanorm-zero2: to introduce timestep and clip condition
+        self.norm2 = OpenSoraNormZero(
+            timestep_embed_dim, dim, norm_elementwise_affine, norm_eps, bias=True, norm_cls=norm_cls
+        )
+
+        # 2. Feed-forward
+        self.ff = FeedForward(
+            dim,
+            dropout=dropout,
+            activation_fn=activation_fn,
+            final_dropout=final_dropout,
+            inner_dim=ff_inner_dim,
+            bias=ff_bias,
+        )
+
+        self.double_ff = double_ff
+        if self.double_ff:
+            self.ff_enc = FeedForward(
+                dim,
+                dropout=dropout,
+                activation_fn=activation_fn,
+                final_dropout=final_dropout,
+                inner_dim=ff_inner_dim,
+                bias=ff_bias,
+            )
+
+    def ffn(self, hidden_states, encoder_hidden_states, embedded_timestep):
+        vis_seq_length, batch_size = hidden_states.shape[:2]
+         # 4. norm & scale & shift
+        hidden_states = maybe_clamp_tensor(hidden_states, training=self.training)
+        encoder_hidden_states = maybe_clamp_tensor(encoder_hidden_states, training=self.training)
+        norm_hidden_states, norm_encoder_hidden_states, gate_ff, enc_gate_ff = self.norm2(
+            hidden_states, encoder_hidden_states, embedded_timestep
+        )
+        # import ipdb; ipdb.set_trace()
+        if self.double_ff:
+            # 5. FFN
+            vis_ff_output = self.ff(norm_hidden_states)
+            enc_ff_output = self.ff_enc(norm_encoder_hidden_states)
+            # 6. residual & gate
+            hidden_states = hidden_states + gate_ff * vis_ff_output
+            encoder_hidden_states = encoder_hidden_states + enc_gate_ff * enc_ff_output
+        else:
+            # 5. FFN
+            norm_hidden_states = torch.cat([norm_hidden_states, norm_encoder_hidden_states], dim=0)
+            ff_output = self.ff(norm_hidden_states)
+            # 6. residual & gate
+            hidden_states = hidden_states + gate_ff * ff_output[:vis_seq_length]
+            encoder_hidden_states = encoder_hidden_states + enc_gate_ff * ff_output[vis_seq_length:]
+        return hidden_states, encoder_hidden_states
+
+    def forward(
+        self,
+        hidden_states: torch.FloatTensor,
+        attention_mask: Optional[torch.FloatTensor] = None,
+        encoder_hidden_states: Optional[torch.FloatTensor] = None,
+        embedded_timestep: Optional[torch.LongTensor] = None,
+        frames: int = None, 
+        height: int = None, 
+        width: int = None,
+        video_rotary_emb: Optional[torch.FloatTensor] = None,
+        recom_ffn = False,
+    ) -> torch.FloatTensor:
+        
+
+        # print(f'hidden_states: {hidden_states.shape}, encoder_hidden_states: {encoder_hidden_states.shape}, embedded_timestep: {embedded_timestep.shape}, frames: {frames}, height: {height}, width: {width}')
+        # 0. Prepare rope embedding
+        vis_seq_length, batch_size = hidden_states.shape[:2]
+        # import ipdb; ipdb.set_trace()
+
+        # 1. norm & scale & shift
+        hidden_states = maybe_clamp_tensor(hidden_states, training=self.training)
+        encoder_hidden_states = maybe_clamp_tensor(encoder_hidden_states, training=self.training)
+        norm_hidden_states, norm_encoder_hidden_states, gate_msa, enc_gate_msa = self.norm1(
+            hidden_states, encoder_hidden_states, embedded_timestep
+        )        
+
+        # print('norm1')
+        # print(f'norm_hidden_states: {norm_hidden_states.shape}, norm_encoder_hidden_states: {norm_encoder_hidden_states.shape}, gate_msa: {gate_msa.shape}, enc_gate_msa: {enc_gate_msa.shape}')
+        # 2. MM Attention
+        # import ipdb; ipdb.set_trace()
+        attn_hidden_states, attn_encoder_hidden_states = self.attn1(
+            norm_hidden_states,
+            encoder_hidden_states=norm_encoder_hidden_states,
+            frames=frames,
+            height=height,
+            width=width,
+            attention_mask=attention_mask,
+            video_rotary_emb=video_rotary_emb,
+        )
+        # print('attn1')
+        # print(f'attn_hidden_states: {attn_hidden_states.shape}, attn_encoder_hidden_states: {attn_encoder_hidden_states.shape}')
+        # 3. residual & gate
+        hidden_states = hidden_states + gate_msa * attn_hidden_states
+        encoder_hidden_states = encoder_hidden_states + enc_gate_msa * attn_encoder_hidden_states
+
+        # 4. norm & scale & shift
+        hidden_states = maybe_clamp_tensor(hidden_states, training=self.training)
+        encoder_hidden_states = maybe_clamp_tensor(encoder_hidden_states, training=self.training)
+        norm_hidden_states, norm_encoder_hidden_states, gate_ff, enc_gate_ff = self.norm2(
+            hidden_states, encoder_hidden_states, embedded_timestep
+        )
+        if self.double_ff:
+            # 5. FFN
+            vis_ff_output = self.ff(norm_hidden_states)
+            enc_ff_output = self.ff_enc(norm_encoder_hidden_states)
+            # 6. residual & gate
+            hidden_states = hidden_states + gate_ff * vis_ff_output
+            encoder_hidden_states = encoder_hidden_states + enc_gate_ff * enc_ff_output
+        else:
+            hidden_states, encoder_hidden_states = self.ffn(
+                hidden_states, encoder_hidden_states, embedded_timestep
+            )
+
+        return hidden_states, encoder_hidden_states
+
+