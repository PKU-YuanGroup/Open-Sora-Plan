--- conflicted
+++ resolved
@@ -1,13 +1,8 @@
 from torch import nn
 from megatron.training.utils import print_rank_0
-<<<<<<< HEAD
-from ..common.checkpoint import load_checkpoint
-from .dits import OpenSoraT2V_v1_3, OpenSoraInpaint_v1_3, VideoDiT, Latte, STDiT, STDiT3
-=======
 
 from mindspeed_mm.models.common.checkpoint import load_checkpoint
-from .dits import VideoDiT, Latte, STDiT, STDiT3, CogVideoX
->>>>>>> d5985ff5
+from .dits import OpenSoraT2V_v1_3, OpenSoraInpaint_v1_3, VideoDiT, Latte, STDiT, STDiT3, CogVideoX
 
 PREDICTOR_MODEL_MAPPINGS = {
     "OpenSoraT2V_v1_3": OpenSoraT2V_v1_3,
