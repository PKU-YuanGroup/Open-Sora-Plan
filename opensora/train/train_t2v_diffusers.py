# Copyright (c) Meta Platforms, Inc. and affiliates.
# All rights reserved.

# This source code is licensed under the license found in the
# LICENSE file in the root directory of this source tree.

"""
A minimal training script for DiT using PyTorch DDP.
"""
import argparse
import logging
import math
import os
import shutil
from pathlib import Path
from typing import Optional
import gc
import numpy as np
from einops import rearrange
from tqdm import tqdm
<<<<<<< HEAD
import opensora.adaptor_npu
import torch_npu
from opensora.npu_config import npu_config
=======
>>>>>>> 80bb3265

try:
    import torch_npu
    from opensora.npu_config import npu_config
except:
    torch_npu = None
    npu_config = None
    pass
import time
from dataclasses import field, dataclass
from torch.utils.data import DataLoader
from copy import deepcopy
import accelerate
import torch
from torch.nn import functional as F
import transformers
from accelerate import Accelerator
from accelerate.logging import get_logger
from accelerate.utils import DistributedType, ProjectConfiguration, set_seed
from huggingface_hub import create_repo
from packaging import version
from tqdm.auto import tqdm
from transformers import HfArgumentParser, TrainingArguments, AutoTokenizer

import diffusers
from diffusers import DDPMScheduler, PNDMScheduler, DPMSolverMultistepScheduler
from diffusers.optimization import get_scheduler
from diffusers.training_utils import EMAModel, compute_snr
from diffusers.utils import check_min_version, is_wandb_available

from opensora.dataset import getdataset, ae_denorm
from opensora.models.ae import getae, getae_wrapper
from opensora.models.ae.videobase import CausalVQVAEModelWrapper, CausalVAEModelWrapper
from opensora.models.diffusion.latte.modeling_latte import LatteT2V
from opensora.models.text_encoder import get_text_enc, get_text_warpper
from opensora.utils.dataset_utils import Collate
from opensora.models.ae import ae_stride_config, ae_channel_config
from opensora.models.diffusion import Diffusion_models, Diffusion_models_class
from opensora.sample.pipeline_opensora import OpenSoraPipeline

# Will error if the minimal version of diffusers is not installed. Remove at your own risks.
check_min_version("0.24.0")
logger = get_logger(__name__)


@torch.inference_mode()
def log_validation(args, model, vae, text_encoder, tokenizer, accelerator, weight_dtype, global_step, ema=False):
    validation_prompt = [
        '在游泳馆里充当救生员的戴眼镜的猫',
        '在珊瑚礁旁边游过一只海龟',
        "a cat wearing sunglasses and working as a lifeguard at pool.",
        "A serene underwater scene featuring a sea turtle swimming through a coral reef. The turtle, with its greenish-brown shell, is the main focus of the video, swimming gracefully towards the right side of the frame. The coral reef, teeming with life, is visible in the background, providing a vibrant and colorful backdrop to the turtle's journey. Several small fish, darting around the turtle, add a sense of movement and dynamism to the scene."
        ]
    logger.info(f"Running validation....\n")
    model = accelerator.unwrap_model(model)
    scheduler = DDPMScheduler()
    opensora_pipeline = OpenSoraPipeline(vae=vae,
                                         text_encoder=text_encoder,
                                         tokenizer=tokenizer,
                                         scheduler=scheduler,
                                         transformer=model).to(device=accelerator.device)
    videos = []
    for prompt in validation_prompt:
        logger.info('Processing the ({}) prompt'.format(prompt))
        video = opensora_pipeline(prompt,
                                num_frames=args.num_frames,
                                # num_frames=1,
                                height=args.max_height,
                                width=args.max_width,
                                num_inference_steps=args.num_sampling_steps,
                                guidance_scale=args.guidance_scale,
                                enable_temporal_attentions=True,
                                num_images_per_prompt=1,
                                mask_feature=True,
                                max_sequence_length=150,
                                ).images
        videos.append(video[0])
    # import ipdb;ipdb.set_trace()
    gc.collect()
    torch.cuda.empty_cache()
    videos = torch.stack(videos).numpy()
    videos = rearrange(videos, 'b t h w c -> b t c h w')
    for tracker in accelerator.trackers:
        if tracker.name == "tensorboard":
            if videos.shape[1] == 1:
                assert args.num_frames == 1
                images = rearrange(videos, 'b 1 c h w -> (b 1) h w c')
                np_images = np.stack([np.asarray(img) for img in images])
                tracker.writer.add_images(f"{'ema_' if ema else ''}validation", np_images, global_step, dataformats="NHWC")
            else:
                np_videos = np.stack([np.asarray(vid) for vid in videos])
                tracker.writer.add_video(f"{'ema_' if ema else ''}validation", np_videos, global_step, fps=30)
        if tracker.name == "wandb":
            import wandb
            if videos.shape[1] == 1:
                # assert args.num_frames == 1
                images = rearrange(videos, 'b 1 c h w -> (b 1) h w c')
                # import ipdb;ipdb.set_trace()
                logs = {
                    f"{'ema_' if ema else ''}validation": [
                        wandb.Image(image, caption=f"{i}: {prompt}")
                        for i, (image, prompt) in enumerate(zip(images, validation_prompt))
                    ]
                }
            else:
                logs = {
                    f"{'ema_' if ema else ''}validation": [
                        wandb.Video(video, caption=f"{i}: {prompt}", fps=30)
                        for i, (video, prompt) in enumerate(zip(videos, validation_prompt))
                    ]
                }
            # import ipdb;ipdb.set_trace()
            if hasattr(model.pos_embed, 'temp_embed_gate'):
                logs.update({'temp_embed_gate (tanh)': float(model.pos_embed.temp_embed_gate.tanh().item())})
            tracker.log(logs, step=global_step)

    del opensora_pipeline
    gc.collect()
    torch.cuda.empty_cache()


class ProgressInfo:
    def __init__(self, global_step, train_loss=0.0):
        self.global_step = global_step
        self.train_loss = train_loss


#################################################################################
#                                  Training Loop                                #
#################################################################################

def main(args):
    logging_dir = Path(args.output_dir, args.logging_dir)

    if torch_npu is not None and npu_config is not None:
        npu_config.print_msg(args)
        npu_config.seed_everything()
    accelerator_project_config = ProjectConfiguration(project_dir=args.output_dir, logging_dir=logging_dir)

    accelerator = Accelerator(
        gradient_accumulation_steps=args.gradient_accumulation_steps,
        mixed_precision=args.mixed_precision,
        log_with=args.report_to,
        project_config=accelerator_project_config,
    )

    if args.report_to == "wandb":
        if not is_wandb_available():
            raise ImportError("Make sure to install wandb if you want to use it for logging during training.")

    # Make one log on every process with the configuration for debugging.
    logging.basicConfig(
        format="%(asctime)s - %(levelname)s - %(name)s - %(message)s",
        datefmt="%m/%d/%Y %H:%M:%S",
        level=logging.INFO,
    )
    logger.info(accelerator.state, main_process_only=False)
    if accelerator.is_local_main_process:
        transformers.utils.logging.set_verbosity_warning()
        diffusers.utils.logging.set_verbosity_info()
    else:
        transformers.utils.logging.set_verbosity_error()
        diffusers.utils.logging.set_verbosity_error()

    # If passed along, set the training seed now.
    if args.seed is not None:
        set_seed(args.seed)

    # Handle the repository creation
    if accelerator.is_main_process:
        if args.output_dir is not None:
            os.makedirs(args.output_dir, exist_ok=True)

    # For mixed precision training we cast all non-trainable weigths to half-precision
    # as these weights are only used for inference, keeping weights in full precision is not required.
    weight_dtype = torch.float32
    if accelerator.mixed_precision == "fp16":
        weight_dtype = torch.float16
    elif accelerator.mixed_precision == "bf16":
        weight_dtype = torch.bfloat16

    # Create model:
    kwargs = {}
    ae = getae_wrapper(args.ae)(args.ae_path, cache_dir=args.cache_dir, **kwargs).eval()
    if args.enable_tiling:
        ae.vae.enable_tiling()
        ae.vae.tile_overlap_factor = args.tile_overlap_factor

    kwargs = {'load_in_8bit': args.enable_8bit_t5, 'torch_dtype': weight_dtype, 'low_cpu_mem_usage': True}
    text_enc = get_text_warpper(args.text_encoder_name)(args, **kwargs).eval()

    ae_stride_t, ae_stride_h, ae_stride_w = ae_stride_config[args.ae]
    ae.vae_scale_factor = (ae_stride_t, ae_stride_h, ae_stride_w)
    assert ae_stride_h == ae_stride_w, f"Support only ae_stride_h == ae_stride_w now, but found ae_stride_h ({ae_stride_h}), ae_stride_w ({ae_stride_w})"
    args.ae_stride_t, args.ae_stride_h, args.ae_stride_w = ae_stride_t, ae_stride_h, ae_stride_w
    args.ae_stride = args.ae_stride_h
    patch_size = args.model[-3:]
    patch_size_t, patch_size_h, patch_size_w = int(patch_size[0]), int(patch_size[1]), int(patch_size[2])
    args.patch_size = patch_size_h
    args.patch_size_t, args.patch_size_h, args.patch_size_w = patch_size_t, patch_size_h, patch_size_w
    assert patch_size_h == patch_size_w, f"Support only patch_size_h == patch_size_w now, but found patch_size_h ({patch_size_h}), patch_size_w ({patch_size_w})"
    # assert args.num_frames % ae_stride_t == 0, f"Num_frames must be divisible by ae_stride_t, but found num_frames ({args.num_frames}), ae_stride_t ({ae_stride_t})."
    assert args.max_height % ae_stride_h == 0, f"Height must be divisible by ae_stride_h, but found Height ({args.max_height}), ae_stride_h ({ae_stride_h})."
    assert args.max_width % ae_stride_h == 0, f"Width size must be divisible by ae_stride_h, but found Width ({args.max_width}), ae_stride_h ({ae_stride_h})."

    args.stride_t = ae_stride_t * patch_size_t
    args.stride = ae_stride_h * patch_size_h
    latent_size = (args.max_height // ae_stride_h, args.max_width // ae_stride_w)
    ae.latent_size = latent_size

    if args.num_frames % 2 == 1:
        args.latent_size_t = latent_size_t = (args.num_frames - 1) // ae_stride_t + 1
    else:
        latent_size_t = args.num_frames // ae_stride_t
    model = Diffusion_models[args.model](
        in_channels=ae_channel_config[args.ae],
        out_channels=ae_channel_config[args.ae],
        # caption_channels=4096,
        # cross_attention_dim=1152,
        attention_bias=True,
        sample_size=latent_size,
        sample_size_t=latent_size_t,
        num_vector_embeds=None,
        activation_fn="gelu-approximate",
        num_embeds_ada_norm=1000,
        use_linear_projection=False,
        only_cross_attention=False,
        double_self_attention=False,
        upcast_attention=False,
        # norm_type="ada_norm_single",
        norm_elementwise_affine=False,
        norm_eps=1e-6,
        attention_type='default',
        attention_mode=args.attention_mode,
        interpolation_scale_h=args.interpolation_scale_h,
        interpolation_scale_w=args.interpolation_scale_w,
        interpolation_scale_t=args.interpolation_scale_t,
        downsampler=args.downsampler,
        # compress_kv_factor=args.compress_kv_factor,
        # use_rope=args.use_rope,
        # model_max_length=args.model_max_length,
    )
    model.gradient_checkpointing = args.gradient_checkpointing

    # # use pretrained model?
    if args.pretrained:
        if 'safetensors' in args.pretrained:  # pixart series
            from safetensors.torch import load_file as safe_load
            # import ipdb;ipdb.set_trace()
            checkpoint = safe_load(args.pretrained, device="cpu")
            if checkpoint['pos_embed.proj.weight'].shape != model.pos_embed.proj.weight.shape and checkpoint['pos_embed.proj.weight'].ndim == 4:
                logger.info(f"Resize pos_embed, {checkpoint['pos_embed.proj.weight'].shape} -> {model.pos_embed.proj.weight.shape}")
                repeat = model.pos_embed.proj.weight.shape[2]
                checkpoint['pos_embed.proj.weight'] = checkpoint['pos_embed.proj.weight'].unsqueeze(2).repeat(1, 1, repeat, 1, 1) / float(repeat)
                # del checkpoint['proj_out.weight'], checkpoint['proj_out.bias']
        else:  # latest stage training weight
            checkpoint = torch.load(args.pretrained, map_location='cpu')['model']
        model_state_dict = model.state_dict()
        missing_keys, unexpected_keys = model.load_state_dict(checkpoint, strict=False)
        logger.info(f'missing_keys {len(missing_keys)} {missing_keys}, unexpected_keys {len(unexpected_keys)}')
        logger.info(f'Successfully load {len(model.state_dict()) - len(missing_keys)}/{len(model_state_dict)} keys from {args.pretrained}!')

    # Freeze vae and text encoders.
    ae.vae.requires_grad_(False)
    text_enc.requires_grad_(False)
    # Set model as trainable.
    model.train()

    noise_scheduler = DDPMScheduler()
    # Move unet, vae and text_encoder to device and cast to weight_dtype
    # The VAE is in float32 to avoid NaN losses.
    # ae.to(accelerator.device, dtype=torch.float32)
    ae.vae.to(accelerator.device, dtype=weight_dtype)
    text_enc.to(accelerator.device, dtype=weight_dtype)

    # Create EMA for the unet.
    if args.use_ema:
        ema_model = deepcopy(model)
        ema_model = EMAModel(ema_model.parameters(), update_after_step=args.ema_start_step,
                             model_cls=Diffusion_models_class[args.model], model_config=ema_model.config)

    # `accelerate` 0.16.0 will have better support for customized saving
    if version.parse(accelerate.__version__) >= version.parse("0.16.0"):
        # create custom saving & loading hooks so that `accelerator.save_state(...)` serializes in a nice format
        def save_model_hook(models, weights, output_dir):
            if accelerator.is_main_process:
                if args.use_ema:
                    ema_model.save_pretrained(os.path.join(output_dir, "model_ema"))

                for i, model in enumerate(models):
                    model.save_pretrained(os.path.join(output_dir, "model"))
                    if weights:  # Don't pop if empty
                        # make sure to pop weight so that corresponding model is not saved again
                        weights.pop()

        def load_model_hook(models, input_dir):
            if args.use_ema:
                load_model = EMAModel.from_pretrained(os.path.join(input_dir, "model_ema"), Diffusion_models_class[args.model])
                ema_model.load_state_dict(load_model.state_dict())
                ema_model.to(accelerator.device)
                del load_model

            for i in range(len(models)):
                # pop models so that they are not loaded again
                model = models.pop()

                # load diffusers style into model
                load_model = Diffusion_models_class[args.model].from_pretrained(input_dir, subfolder="model")
                model.register_to_config(**load_model.config)

                model.load_state_dict(load_model.state_dict())
                del load_model

        accelerator.register_save_state_pre_hook(save_model_hook)
        accelerator.register_load_state_pre_hook(load_model_hook)

    # Enable TF32 for faster training on Ampere GPUs,
    # cf https://pytorch.org/docs/stable/notes/cuda.html#tensorfloat-32-tf32-on-ampere-devices
    if args.allow_tf32:
        torch.backends.cuda.matmul.allow_tf32 = True

    if args.scale_lr:
        args.learning_rate = (
                args.learning_rate * args.gradient_accumulation_steps * args.train_batch_size * accelerator.num_processes
        )

    params_to_optimize = model.parameters()
    # Optimizer creation
<<<<<<< HEAD
    # if not (args.optimizer.lower() == "prodigy" or args.optimizer.lower() == "adamw"):
    #     logger.warning(
    #         f"Unsupported choice of optimizer: {args.optimizer}.Supported optimizers include [adamW, prodigy]."
    #         "Defaulting to adamW"
    #     )
    #     args.optimizer = "adamw"
    #
    # if args.use_8bit_adam and not args.optimizer.lower() == "adamw":
    #     logger.warning(
    #         f"use_8bit_adam is ignored when optimizer is not set to 'AdamW'. Optimizer was "
    #         f"set to {args.optimizer.lower()}"
    #     )
    #
    # if args.optimizer.lower() == "adamw":
    #     if args.use_8bit_adam:
    #         try:
    #             import bitsandbytes as bnb
    #         except ImportError:
    #             raise ImportError(
    #                 "To use 8-bit Adam, please install the bitsandbytes library: `pip install bitsandbytes`."
    #             )
    #
    #         optimizer_class = bnb.optim.AdamW8bit
    #     else:
    #         optimizer_class = torch.optim.AdamW
    #
    #     optimizer = optimizer_class(
    #         params_to_optimize,
    #         lr=args.learning_rate,
    #         betas=(args.adam_beta1, args.adam_beta2),
    #         weight_decay=args.adam_weight_decay,
    #         eps=args.adam_epsilon,
    #     )
    #
    # if args.optimizer.lower() == "prodigy":
    #     try:
    #         import prodigyopt
    #     except ImportError:
    #         raise ImportError("To use Prodigy, please install the prodigyopt library: `pip install prodigyopt`")
    #
    #     optimizer_class = prodigyopt.Prodigy
    #
    #     if args.learning_rate <= 0.1:
    #         logger.warning(
    #             "Learning rate is too low. When using prodigy, it's generally better to set learning rate around 1.0"
    #         )
    #
    #     optimizer = optimizer_class(
    #         params_to_optimize,
    #         lr=args.learning_rate,
    #         betas=(args.adam_beta1, args.adam_beta2),
    #         beta3=args.prodigy_beta3,
    #         weight_decay=args.adam_weight_decay,
    #         eps=args.adam_epsilon,
    #         decouple=args.prodigy_decouple,
    #         use_bias_correction=args.prodigy_use_bias_correction,
    #         safeguard_warmup=args.prodigy_safeguard_warmup,
    #     )
=======
    if not (args.optimizer.lower() == "prodigy" or args.optimizer.lower() == "adamw"):
        logger.warning(
            f"Unsupported choice of optimizer: {args.optimizer}.Supported optimizers include [adamW, prodigy]."
            "Defaulting to adamW"
        )
        args.optimizer = "adamw"

    if args.use_8bit_adam and not args.optimizer.lower() == "adamw":
        logger.warning(
            f"use_8bit_adam is ignored when optimizer is not set to 'AdamW'. Optimizer was "
            f"set to {args.optimizer.lower()}"
        )

    if args.optimizer.lower() == "adamw":
        if args.use_8bit_adam:
            try:
                import bitsandbytes as bnb
            except ImportError:
                raise ImportError(
                    "To use 8-bit Adam, please install the bitsandbytes library: `pip install bitsandbytes`."
                )

            optimizer_class = bnb.optim.AdamW8bit
        else:
            optimizer_class = torch.optim.AdamW

        optimizer = optimizer_class(
            params_to_optimize,
            lr=args.learning_rate,
            betas=(args.adam_beta1, args.adam_beta2),
            weight_decay=args.adam_weight_decay,
            eps=args.adam_epsilon,
        )

    if args.optimizer.lower() == "prodigy":
        try:
            import prodigyopt
        except ImportError:
            raise ImportError("To use Prodigy, please install the prodigyopt library: `pip install prodigyopt`")

        optimizer_class = prodigyopt.Prodigy

        if args.learning_rate <= 0.1:
            logger.warning(
                "Learning rate is too low. When using prodigy, it's generally better to set learning rate around 1.0"
            )

        optimizer = optimizer_class(
            params_to_optimize,
            lr=args.learning_rate,
            betas=(args.adam_beta1, args.adam_beta2),
            beta3=args.prodigy_beta3,
            weight_decay=args.adam_weight_decay,
            eps=args.adam_epsilon,
            decouple=args.prodigy_decouple,
            use_bias_correction=args.prodigy_use_bias_correction,
            safeguard_warmup=args.prodigy_safeguard_warmup,
        )
>>>>>>> 80bb3265

    # Setup data:
    train_dataset = getdataset(args)
    train_dataloader = torch.utils.data.DataLoader(
        train_dataset,
        shuffle=True,
        pin_memory=True,
        collate_fn=Collate(args),
        batch_size=args.train_batch_size,
        num_workers=args.dataloader_num_workers,
    )

    # Scheduler and math around the number of training steps.
    overrode_max_train_steps = False
    num_update_steps_per_epoch = math.ceil(len(train_dataloader) / args.gradient_accumulation_steps)
    if args.max_train_steps is None:
        args.max_train_steps = args.num_train_epochs * num_update_steps_per_epoch
        overrode_max_train_steps = True

    # lr_scheduler = get_scheduler(
    #     args.lr_scheduler,
    #     optimizer=optimizer,
    #     num_warmup_steps=args.lr_warmup_steps * args.gradient_accumulation_steps,
    #     num_training_steps=args.max_train_steps * args.gradient_accumulation_steps,
    # )

    from opensora.initialize import initialize_megatron
    initialize_megatron()
    from opensora.global_vars import get_args, get_timers, get_num_microbatches
    dist_args = get_args()
    timers = get_timers()
    from opensora.optimizer import get_megatron_optimizer, get_optimizer_param_scheduler
    from opensora.model import DistributedDataParallel as LocalDDP
    model.to(weight_dtype).to(accelerator.device)
    model = LocalDDP(model, dist_args.accumulate_allreduce_grads_in_fp32, dist_args.use_contiguous_buffers_in_local_ddp)
    optimizer = get_megatron_optimizer([model], no_weight_decay_cond=None, scale_lr_cond=None, lr_mult=1.0)
    lr_scheduler = get_optimizer_param_scheduler(optimizer)

    # Prepare everything with our `accelerator`.
    # model, optimizer, train_dataloader, lr_scheduler = accelerator.prepare(
    #     model, optimizer, train_dataloader, lr_scheduler
    # )
    if args.use_ema:
        ema_model.to(accelerator.device)

    # We need to recalculate our total training steps as the size of the training dataloader may have changed.
    num_update_steps_per_epoch = math.ceil(len(train_dataloader) / args.gradient_accumulation_steps)
    if overrode_max_train_steps:
        args.max_train_steps = args.num_train_epochs * num_update_steps_per_epoch
    # Afterwards we recalculate our number of training epochs
    args.num_train_epochs = math.ceil(args.max_train_steps / num_update_steps_per_epoch)

    # We need to initialize the trackers we use, and also store our configuration.
    # The trackers initializes automatically on the main process.
    if accelerator.is_main_process:
        accelerator.init_trackers(os.path.basename(args.output_dir), config=vars(args))

    # Train!
    total_batch_size = args.train_batch_size * accelerator.num_processes * args.gradient_accumulation_steps

    logger.info("***** Running training *****")
    logger.info(f"  Model = {model}")
    logger.info(f"  Num examples = {len(train_dataset)}")
    logger.info(f"  Num Epochs = {args.num_train_epochs}")
    logger.info(f"  Instantaneous batch size per device = {args.train_batch_size}")
    logger.info(f"  Total train batch size (w. parallel, distributed & accumulation) = {total_batch_size}")
    logger.info(f"  Gradient Accumulation steps = {args.gradient_accumulation_steps}")
    logger.info(f"  Total optimization steps = {args.max_train_steps}")
    logger.info(f"  Total parameters = {sum(p.numel() for p in model.parameters() if p.requires_grad) / 1e9} B")
    global_step = 0
    first_epoch = 0

    # Potentially load in the weights and states from a previous save
    if args.resume_from_checkpoint:
        if args.resume_from_checkpoint != "latest":
            path = os.path.basename(args.resume_from_checkpoint)
        else:
            # Get the most recent checkpoint
            dirs = os.listdir(args.output_dir)
            dirs = [d for d in dirs if d.startswith("checkpoint")]
            dirs = sorted(dirs, key=lambda x: int(x.split("-")[1]))
            path = dirs[-1] if len(dirs) > 0 else None

        if path is None:
            accelerator.print(
                f"Checkpoint '{args.resume_from_checkpoint}' does not exist. Starting a new training run."
            )
            args.resume_from_checkpoint = None
            initial_global_step = 0
        else:
            accelerator.print(f"Resuming from checkpoint {path}")
            # model.load_state_dict(os.path.join(args.output_dir, path))
            from opensora.checkpointing import load_checkpoint
            load_checkpoint([model], optimizer, lr_scheduler)
            global_step = int(path.split("-")[1])

            initial_global_step = global_step
            first_epoch = global_step // num_update_steps_per_epoch

            if npu_config is not None:
                train_dataset.n_used_elements = global_step * args.train_batch_size

    else:
        initial_global_step = 0

    progress_bar = tqdm(
        range(0, args.max_train_steps),
        initial=initial_global_step,
        desc="Steps",
        # Only show the progress bar once on each machine.
        disable=not accelerator.is_local_main_process,
    )
    progress_info = ProgressInfo(global_step, train_loss=0.0)

    def sync_gradients_info(loss):
        # Checks if the accelerator has performed an optimization step behind the scenes
        if args.use_ema:
            ema_model.step(model.parameters())
        progress_bar.update(1)
        progress_info.global_step += 1
        end_time = time.time()
        one_step_duration = end_time - start_time
        accelerator.log({"train_loss": progress_info.train_loss}, step=progress_info.global_step)
        if torch_npu is not None and npu_config is not None:
<<<<<<< HEAD
            # npu_config.print_with_rank(f"train_loss={progress_info.train_loss}", rank=0, save=True)
            npu_config.print_msg(
                f"Step: [{progress_info.global_step}], local_loss={loss.detach().item()}, train_loss={progress_info.train_loss}, time_cost={one_step_duration}",
                rank=0)
=======
            npu_config.print_msg(f"Step: [{progress_info.global_step}], local_loss={loss.detach().item()}, "
                                 f"train_loss={progress_info.train_loss}, time_cost={one_step_duration}",
                                 rank=0)
>>>>>>> 80bb3265
        progress_info.train_loss = 0.0

        # DeepSpeed requires saving weights on every device; saving weights only on the main process would cause issues.
        if accelerator.distributed_type == DistributedType.DEEPSPEED or accelerator.is_main_process:
            if progress_info.global_step % args.checkpointing_steps == 0:
                # _before_ saving state, check if this save would set us over the `checkpoints_total_limit`
                if args.checkpoints_total_limit is not None:
                    checkpoints = os.listdir(args.output_dir)
                    checkpoints = [d for d in checkpoints if d.startswith("checkpoint")]
                    checkpoints = sorted(checkpoints, key=lambda x: int(x.split("-")[1]))

                    # before we save the new checkpoint, we need to have at _most_ `checkpoints_total_limit - 1` checkpoints
                    if len(checkpoints) >= args.checkpoints_total_limit:
                        num_to_remove = len(checkpoints) - args.checkpoints_total_limit + 1
                        removing_checkpoints = checkpoints[0:num_to_remove]

                        logger.info(
                            f"{len(checkpoints)} checkpoints already exist, removing {len(removing_checkpoints)} checkpoints"
                        )
                        logger.info(f"removing checkpoints: {', '.join(removing_checkpoints)}")

                        for removing_checkpoint in removing_checkpoints:
                            removing_checkpoint = os.path.join(args.output_dir, removing_checkpoint)
                            shutil.rmtree(removing_checkpoint)

                save_path = os.path.join(args.output_dir, f"checkpoint-{progress_info.global_step}")
                accelerator.save_state(save_path)
                logger.info(f"Saved state to {save_path}")
        if progress_info.global_step % args.checkpointing_steps == 0:
            from opensora.checkpointing import save_checkpoint
            save_checkpoint(progress_info.global_step, [model], optimizer, lr_scheduler)

        logs = {"step_loss": loss.detach().item(), "lr": lr_scheduler.get_lr()}
        progress_bar.set_postfix(**logs)

    def run(model_input, model_kwargs, prof):
        global start_time
        start_time = time.time()
        model.zero_grad_buffer()
        optimizer.zero_grad()
        noise = torch.randn_like(model_input)
        if args.noise_offset:
            # https://www.crosslabs.org//blog/diffusion-with-offset-noise
            noise += args.noise_offset * torch.randn((model_input.shape[0], model_input.shape[1], 1, 1, 1),
                                                     device=model_input.device)

        bsz = model_input.shape[0]
        # Sample a random timestep for each image without bias.
        timesteps = torch.randint(0, noise_scheduler.config.num_train_timesteps, (bsz,), device=model_input.device)

        # Add noise to the model input according to the noise magnitude at each timestep
        # (this is the forward diffusion process)
        noisy_model_input = noise_scheduler.add_noise(model_input, noise, timesteps)

        model_pred = model(
            noisy_model_input,
            timesteps,
            **model_kwargs
        )[0]
        # Get the target for loss depending on the prediction type
        if args.prediction_type is not None:
            # set prediction_type of scheduler if defined
            noise_scheduler.register_to_config(prediction_type=args.prediction_type)

        if noise_scheduler.config.prediction_type == "epsilon":
            target = noise
        elif noise_scheduler.config.prediction_type == "v_prediction":
            target = noise_scheduler.get_velocity(model_input, noise, timesteps)
        elif noise_scheduler.config.prediction_type == "sample":
            # We set the target to latents here, but the model_pred will return the noise sample prediction.
            target = model_input
            # We will have to subtract the noise residual from the prediction to get the target sample.
            model_pred = model_pred - noise
        else:
            raise ValueError(f"Unknown prediction type {noise_scheduler.config.prediction_type}")

        if args.snr_gamma is None:
            loss = F.mse_loss(model_pred.float(), target.float(), reduction="mean")
        else:
            # Compute loss-weights as per Section 3.4 of https://arxiv.org/abs/2303.09556.
            # Since we predict the noise instead of x_0, the original formulation is slightly changed.
            # This is discussed in Section 4.2 of the same paper.
            snr = compute_snr(noise_scheduler, timesteps)
            mse_loss_weights = torch.stack([snr, args.snr_gamma * torch.ones_like(timesteps)], dim=1).min(
                dim=1
            )[0]
            if noise_scheduler.config.prediction_type == "epsilon":
                mse_loss_weights = mse_loss_weights / snr
            elif noise_scheduler.config.prediction_type == "v_prediction":
                mse_loss_weights = mse_loss_weights / (snr + 1)

            loss = F.mse_loss(model_pred.float(), target.float(), reduction="none")
            loss = loss.mean(dim=list(range(1, len(loss.shape)))) * mse_loss_weights
            loss = loss.mean()

        # Gather the losses across all processes for logging (if we use distributed training).
        avg_loss = accelerator.gather(loss.repeat(args.train_batch_size)).mean()
        progress_info.train_loss += avg_loss.detach().item() / args.gradient_accumulation_steps

        # Backpropagate
        loss.backward()
        # accelerator.backward(loss)
        # torch.nn.utils.clip_grad_norm_(model.parameters(), max_norm=1)
        # if accelerator.sync_gradients:
        #     params_to_clip = model.parameters()
        #     accelerator.clip_grad_norm_(params_to_clip, args.max_grad_norm)

        optimizer.reduce_model_grads(dist_args, timers)
        update_successful, grad_norm, num_zeros_in_grad = optimizer.step(dist_args, timers)
        if update_successful:
            optimizer.gather_model_params(dist_args, timers)
            increment = get_num_microbatches() * \
                        dist_args.micro_batch_size * \
                        dist_args.data_parallel_size
            lr_scheduler.step(increment=increment)
        if prof is not None:
            prof.step()

        avg_loss = accelerator.gather(loss.repeat(args.train_batch_size)).mean()
        progress_info.train_loss += avg_loss.detach().item() / args.gradient_accumulation_steps

        # if accelerator.sync_gradients:
        sync_gradients_info(loss)

        if accelerator.is_main_process:
            # for tracker in accelerator.trackers:
            #     if tracker.name == "wandb":
            #         if progress_info.global_step % args.checkpointing_steps != 0:
            #             if hasattr(model, 'module') and hasattr(model.module.pos_embed, 'temp_embed_gate'):
            #                 tracker.log(
            #                     {'temp_embed_gate (tanh)': float(model.module.pos_embed.temp_embed_gate.tanh().item())})
            #             elif hasattr(model, 'pos_embed') and hasattr(model.pos_embed, 'temp_embed_gate'):
            #                 tracker.log(
            #                     {'temp_embed_gate (tanh)': float(model.pos_embed.temp_embed_gate.tanh().item())})

            if progress_info.global_step % args.checkpointing_steps == 0:

                if args.enable_tracker:
                    log_validation(args, model, ae, text_enc.text_enc, train_dataset.tokenizer, accelerator,
                                   weight_dtype, progress_info.global_step)

                if args.use_ema:
                    # Store the UNet parameters temporarily and load the EMA parameters to perform inference.
                    ema_model.store(model.parameters())
                    ema_model.copy_to(model.parameters())
                    if npu_config is None:
                        log_validation(args, model, ae, text_enc.text_enc, train_dataset.tokenizer, accelerator,
                                       weight_dtype, progress_info.global_step, ema=True)
                    # Switch back to the original UNet parameters.
                    ema_model.restore(model.parameters())

        return loss

    def train_one_step(step_, data_item_, prof_=None):
        train_loss = 0.0
        x, attn_mask, input_ids, cond_mask, _ = data_item_
        # Sample noise that we'll add to the latents

        if not args.multi_scale:
            assert torch.all(attn_mask)
        x = x.to(accelerator.device, dtype=weight_dtype)  # B C T+num_images H W, 16 + 4
        attn_mask = attn_mask.to(accelerator.device)  # B T+num_images H W
        input_ids = input_ids.to(accelerator.device)  # B 1+num_images L
        cond_mask = cond_mask.to(accelerator.device)  # B 1+num_images L
        # print('x.shape, attn_mask.shape, input_ids.shape, cond_mask.shape', x.shape, attn_mask.shape, input_ids.shape, cond_mask.shape)

        with torch.no_grad():
            # import ipdb;ipdb.set_trace()
            # use for loop to avoid OOM, because T5 is too huge...
            B, N, L = input_ids.shape  # B 1+num_images L
            # cond_ = torch.stack([text_enc(input_ids[i], cond_mask[i]) for i in range(B)])  # B 1+num_images L D

            # use batch inference
            input_ids_ = input_ids.reshape(-1, L)
            cond_mask_ = cond_mask.reshape(-1, L)
            cond = text_enc(input_ids_, cond_mask_)  # B 1+num_images L D
            cond = cond.reshape(B, N, L, -1)

            # Map input images to latent space + normalize latents
            if args.use_image_num == 0:
                x = ae.encode(x)  # B C T H W
            else:
                videos, images = x[:, :, :-args.use_image_num], x[:, :, -args.use_image_num:]
                videos = ae.encode(videos)  # B C T H W
                images = rearrange(images, 'b c t h w -> (b t) c 1 h w')
                images = ae.encode(images)
                images = rearrange(images, '(b t) c 1 h w -> b c t h w', t=args.use_image_num)
                x = torch.cat([videos, images], dim=2)  # b c 17+4, h, w

        with accelerator.accumulate(model):
            model_kwargs = dict(encoder_hidden_states=cond, attention_mask=attn_mask,
                                encoder_attention_mask=cond_mask, use_image_num=args.use_image_num)
            run(x, model_kwargs, prof_)

        if progress_info.global_step >= args.max_train_steps:
            return True

        return False

    def train_all_epoch(prof_=None):
        for epoch in range(first_epoch, args.num_train_epochs):
            progress_info.train_loss = 0.0
            if progress_info.global_step >= args.max_train_steps:
                return True

            for step, data_item in enumerate(train_dataloader):

                if train_one_step(step, data_item, prof_):
                    break

                if step >= 2 and torch_npu is not None and npu_config is not None:
                    npu_config.free_mm()

    if npu_config is not None and npu_config.on_npu and npu_config.profiling:
        experimental_config = torch_npu.profiler._ExperimentalConfig(
            profiler_level=torch_npu.profiler.ProfilerLevel.Level1,
            aic_metrics=torch_npu.profiler.AiCMetrics.PipeUtilization
        )
        profile_output_path = f"/home/image_data/npu_profiling_t2v/{os.getenv('PROJECT_NAME', 'local')}"
        os.makedirs(profile_output_path, exist_ok=True)

        with torch_npu.profiler.profile(
                activities=[torch_npu.profiler.ProfilerActivity.NPU, torch_npu.profiler.ProfilerActivity.CPU],
                with_stack=True,
                record_shapes=True,
                profile_memory=True,
                experimental_config=experimental_config,
                schedule=torch_npu.profiler.schedule(wait=npu_config.profiling_step, warmup=0, active=1, repeat=1,
                                                     skip_first=0),
                on_trace_ready=torch_npu.profiler.tensorboard_trace_handler(f"{profile_output_path}/")
        ) as prof:
            train_all_epoch(prof)
    else:
        train_all_epoch()
    accelerator.wait_for_everyone()
    accelerator.end_training()
    # npu_config.save_loss("megatron.log", rank=0)


if __name__ == "__main__":
    parser = argparse.ArgumentParser()

    # dataset & dataloader
    parser.add_argument("--dataset", type=str, required=True)
    parser.add_argument("--video_data", type=str, required='')
    parser.add_argument("--image_data", type=str, default='')
    parser.add_argument("--sample_rate", type=int, default=1)
    parser.add_argument("--num_frames", type=int, default=65)
    parser.add_argument("--max_height", type=int, default=320)
    parser.add_argument("--max_width", type=int, default=240)
    parser.add_argument("--use_img_from_vid", action="store_true")
    parser.add_argument("--use_image_num", type=int, default=0)
    parser.add_argument("--model_max_length", type=int, default=512)
    parser.add_argument("--multi_scale", action="store_true")
    parser.add_argument('--cfg', type=float, default=0.1)
    parser.add_argument("--dataloader_num_workers", type=int, default=10, help="Number of subprocesses to use for data loading. 0 means that the data will be loaded in the main process.")
    parser.add_argument("--train_batch_size", type=int, default=16, help="Batch size (per device) for the training dataloader.")

    # text encoder & vae & diffusion model
    parser.add_argument("--model", type=str, choices=list(Diffusion_models.keys()), default="Latte-XL/122")
    parser.add_argument('--enable_8bit_t5', action='store_true')
    parser.add_argument('--tile_overlap_factor', type=float, default=0.25)
    parser.add_argument('--enable_tiling', action='store_true')
    parser.add_argument("--compress_kv", action="store_true")
    parser.add_argument("--attention_mode", type=str, choices=['xformers', 'math', 'flash'], default="xformers")
    parser.add_argument('--use_rope', action='store_true')
    parser.add_argument('--compress_kv_factor', type=int, default=1)
    parser.add_argument('--interpolation_scale_h', type=float, default=1.0)
    parser.add_argument('--interpolation_scale_w', type=float, default=1.0)
    parser.add_argument('--interpolation_scale_t', type=float, default=1.0)
    parser.add_argument("--downsampler", type=str, default=None)
    parser.add_argument("--ae", type=str, default="stabilityai/sd-vae-ft-mse")
    parser.add_argument("--ae_path", type=str, default="stabilityai/sd-vae-ft-mse")
    parser.add_argument("--text_encoder_name", type=str, default='DeepFloyd/t5-v1_1-xxl')
    parser.add_argument("--cache_dir", type=str, default='./cache_dir')
    parser.add_argument("--pretrained", type=str, default=None)
    parser.add_argument("--gradient_checkpointing", action="store_true", help="Whether or not to use gradient checkpointing to save memory at the expense of slower backward pass.")
    
    # diffusion setting
    parser.add_argument("--snr_gamma", type=float, default=None, help="SNR weighting gamma to be used if rebalancing the loss. Recommended value is 5.0. More details here: https://arxiv.org/abs/2303.09556.")
    parser.add_argument("--use_ema", action="store_true", help="Whether to use EMA model.")
    parser.add_argument("--ema_start_step", type=int, default=0)
    parser.add_argument("--noise_offset", type=float, default=0, help="The scale of noise offset.")
    parser.add_argument("--prediction_type", type=str, default=None, help="The prediction_type that shall be used for training. Choose between 'epsilon' or 'v_prediction' or leave `None`. If left to `None` the default prediction type of the scheduler: `noise_scheduler.config.prediciton_type` is chosen.")

    # validation & logs
    parser.add_argument("--num_sampling_steps", type=int, default=50)
    parser.add_argument('--guidance_scale', type=float, default=5.0)
    parser.add_argument("--enable_tracker", action="store_true")
    parser.add_argument("--seed", type=int, default=None, help="A seed for reproducible training.")
    parser.add_argument("--output_dir", type=str, default=None, help="The output directory where the model predictions and checkpoints will be written.")
    parser.add_argument("--checkpoints_total_limit", type=int, default=None, help=("Max number of checkpoints to store."))
    parser.add_argument("--checkpointing_steps", type=int, default=500,
                        help=(
                            "Save a checkpoint of the training state every X updates. These checkpoints can be used both as final"
                            " checkpoints in case they are better than the last checkpoint, and are also suitable for resuming"
                            " training using `--resume_from_checkpoint`."
                        ),
                        )
    parser.add_argument("--resume_from_checkpoint", type=str, default=None,
                        help=(
                            "Whether training should be resumed from a previous checkpoint. Use a path saved by"
                            ' `--checkpointing_steps`, or `"latest"` to automatically select the last available checkpoint.'
                        ),
                        )
    parser.add_argument("--logging_dir", type=str, default="logs",
                        help=(
                            "[TensorBoard](https://www.tensorflow.org/tensorboard) log directory. Will default to"
                            " *output_dir/runs/**CURRENT_DATETIME_HOSTNAME***."
                        ),
                        )
    parser.add_argument("--report_to", type=str, default="tensorboard",
                        help=(
                            'The integration to report the results and logs to. Supported platforms are `"tensorboard"`'
                            ' (default), `"wandb"` and `"comet_ml"`. Use `"all"` to report to all integrations.'
                        ),
                        )
    # optimizer & scheduler
    parser.add_argument("--num_train_epochs", type=int, default=100)
    parser.add_argument("--max_train_steps", type=int, default=None, help="Total number of training steps to perform.  If provided, overrides num_train_epochs.")
    parser.add_argument("--gradient_accumulation_steps", type=int, default=1, help="Number of updates steps to accumulate before performing a backward/update pass.")
    parser.add_argument("--optimizer", type=str, default="adamW", help='The optimizer type to use. Choose between ["AdamW", "prodigy"]')
    parser.add_argument("--learning_rate", type=float, default=1e-4, help="Initial learning rate (after the potential warmup period) to use.")
    parser.add_argument("--scale_lr", action="store_true", default=False, help="Scale the learning rate by the number of GPUs, gradient accumulation steps, and batch size.")
    parser.add_argument("--lr_warmup_steps", type=int, default=500, help="Number of steps for the warmup in the lr scheduler.")
    parser.add_argument("--use_8bit_adam", action="store_true", help="Whether or not to use 8-bit Adam from bitsandbytes. Ignored if optimizer is not set to AdamW")
    parser.add_argument("--adam_beta1", type=float, default=0.9, help="The beta1 parameter for the Adam and Prodigy optimizers.")
    parser.add_argument("--adam_beta2", type=float, default=0.999, help="The beta2 parameter for the Adam and Prodigy optimizers.")
    parser.add_argument("--prodigy_decouple", type=bool, default=True, help="Use AdamW style decoupled weight decay")
    parser.add_argument("--adam_weight_decay", type=float, default=1e-02, help="Weight decay to use for unet params")
    parser.add_argument("--adam_weight_decay_text_encoder", type=float, default=None, help="Weight decay to use for text_encoder")
    parser.add_argument("--adam_epsilon", type=float, default=1e-08, help="Epsilon value for the Adam optimizer and Prodigy optimizers.")
    parser.add_argument("--prodigy_use_bias_correction", type=bool, default=True, help="Turn on Adam's bias correction. True by default. Ignored if optimizer is adamW")
    parser.add_argument("--prodigy_safeguard_warmup", type=bool, default=True, help="Remove lr from the denominator of D estimate to avoid issues during warm-up stage. True by default. Ignored if optimizer is adamW")
    parser.add_argument("--max_grad_norm", default=1.0, type=float, help="Max gradient norm.")
    parser.add_argument("--prodigy_beta3", type=float, default=None,
                        help="coefficients for computing the Prodidy stepsize using running averages. If set to None, "
                             "uses the value of square root of beta2. Ignored if optimizer is adamW",
                        )
    parser.add_argument("--lr_scheduler", type=str, default="constant",
                        help=(
                            'The scheduler type to use. Choose between ["linear", "cosine", "cosine_with_restarts", "polynomial",'
                            ' "constant", "constant_with_warmup"]'
                        ),
                        )
    parser.add_argument("--allow_tf32", action="store_true",
                        help=(
                            "Whether or not to allow TF32 on Ampere GPUs. Can be used to speed up training. For more information, see"
                            " https://pytorch.org/docs/stable/notes/cuda.html#tensorfloat-32-tf32-on-ampere-devices"
                        ),
                        )
    parser.add_argument("--mixed_precision", type=str, default=None, choices=["no", "fp16", "bf16"],
                        help=(
                            "Whether to use mixed precision. Choose between fp16 and bf16 (bfloat16). Bf16 requires PyTorch >="
                            " 1.10.and an Nvidia Ampere GPU.  Default to the value of accelerate config of the current system or the"
                            " flag passed with the `accelerate.launch` command. Use this argument to override the accelerate config."
                        ),
                        )

    parser.add_argument("--local_rank", type=int, default=-1, help="For distributed training: local_rank")

    args, _ = parser.parse_known_args()
    main(args)<|MERGE_RESOLUTION|>--- conflicted
+++ resolved
@@ -18,16 +18,11 @@
 import numpy as np
 from einops import rearrange
 from tqdm import tqdm
-<<<<<<< HEAD
-import opensora.adaptor_npu
-import torch_npu
-from opensora.npu_config import npu_config
-=======
->>>>>>> 80bb3265
 
 try:
     import torch_npu
     from opensora.npu_config import npu_config
+    import opensora.adaptor_npu
 except:
     torch_npu = None
     npu_config = None
@@ -352,20 +347,19 @@
 
     params_to_optimize = model.parameters()
     # Optimizer creation
-<<<<<<< HEAD
     # if not (args.optimizer.lower() == "prodigy" or args.optimizer.lower() == "adamw"):
     #     logger.warning(
     #         f"Unsupported choice of optimizer: {args.optimizer}.Supported optimizers include [adamW, prodigy]."
     #         "Defaulting to adamW"
     #     )
     #     args.optimizer = "adamw"
-    #
+    # 
     # if args.use_8bit_adam and not args.optimizer.lower() == "adamw":
     #     logger.warning(
     #         f"use_8bit_adam is ignored when optimizer is not set to 'AdamW'. Optimizer was "
     #         f"set to {args.optimizer.lower()}"
     #     )
-    #
+    # 
     # if args.optimizer.lower() == "adamw":
     #     if args.use_8bit_adam:
     #         try:
@@ -374,11 +368,11 @@
     #             raise ImportError(
     #                 "To use 8-bit Adam, please install the bitsandbytes library: `pip install bitsandbytes`."
     #             )
-    #
+    # 
     #         optimizer_class = bnb.optim.AdamW8bit
     #     else:
     #         optimizer_class = torch.optim.AdamW
-    #
+    # 
     #     optimizer = optimizer_class(
     #         params_to_optimize,
     #         lr=args.learning_rate,
@@ -386,20 +380,20 @@
     #         weight_decay=args.adam_weight_decay,
     #         eps=args.adam_epsilon,
     #     )
-    #
+    # 
     # if args.optimizer.lower() == "prodigy":
     #     try:
     #         import prodigyopt
     #     except ImportError:
     #         raise ImportError("To use Prodigy, please install the prodigyopt library: `pip install prodigyopt`")
-    #
+    # 
     #     optimizer_class = prodigyopt.Prodigy
-    #
+    # 
     #     if args.learning_rate <= 0.1:
     #         logger.warning(
     #             "Learning rate is too low. When using prodigy, it's generally better to set learning rate around 1.0"
     #         )
-    #
+    # 
     #     optimizer = optimizer_class(
     #         params_to_optimize,
     #         lr=args.learning_rate,
@@ -411,66 +405,6 @@
     #         use_bias_correction=args.prodigy_use_bias_correction,
     #         safeguard_warmup=args.prodigy_safeguard_warmup,
     #     )
-=======
-    if not (args.optimizer.lower() == "prodigy" or args.optimizer.lower() == "adamw"):
-        logger.warning(
-            f"Unsupported choice of optimizer: {args.optimizer}.Supported optimizers include [adamW, prodigy]."
-            "Defaulting to adamW"
-        )
-        args.optimizer = "adamw"
-
-    if args.use_8bit_adam and not args.optimizer.lower() == "adamw":
-        logger.warning(
-            f"use_8bit_adam is ignored when optimizer is not set to 'AdamW'. Optimizer was "
-            f"set to {args.optimizer.lower()}"
-        )
-
-    if args.optimizer.lower() == "adamw":
-        if args.use_8bit_adam:
-            try:
-                import bitsandbytes as bnb
-            except ImportError:
-                raise ImportError(
-                    "To use 8-bit Adam, please install the bitsandbytes library: `pip install bitsandbytes`."
-                )
-
-            optimizer_class = bnb.optim.AdamW8bit
-        else:
-            optimizer_class = torch.optim.AdamW
-
-        optimizer = optimizer_class(
-            params_to_optimize,
-            lr=args.learning_rate,
-            betas=(args.adam_beta1, args.adam_beta2),
-            weight_decay=args.adam_weight_decay,
-            eps=args.adam_epsilon,
-        )
-
-    if args.optimizer.lower() == "prodigy":
-        try:
-            import prodigyopt
-        except ImportError:
-            raise ImportError("To use Prodigy, please install the prodigyopt library: `pip install prodigyopt`")
-
-        optimizer_class = prodigyopt.Prodigy
-
-        if args.learning_rate <= 0.1:
-            logger.warning(
-                "Learning rate is too low. When using prodigy, it's generally better to set learning rate around 1.0"
-            )
-
-        optimizer = optimizer_class(
-            params_to_optimize,
-            lr=args.learning_rate,
-            betas=(args.adam_beta1, args.adam_beta2),
-            beta3=args.prodigy_beta3,
-            weight_decay=args.adam_weight_decay,
-            eps=args.adam_epsilon,
-            decouple=args.prodigy_decouple,
-            use_bias_correction=args.prodigy_use_bias_correction,
-            safeguard_warmup=args.prodigy_safeguard_warmup,
-        )
->>>>>>> 80bb3265
 
     # Setup data:
     train_dataset = getdataset(args)
@@ -496,18 +430,6 @@
     #     num_warmup_steps=args.lr_warmup_steps * args.gradient_accumulation_steps,
     #     num_training_steps=args.max_train_steps * args.gradient_accumulation_steps,
     # )
-
-    from opensora.initialize import initialize_megatron
-    initialize_megatron()
-    from opensora.global_vars import get_args, get_timers, get_num_microbatches
-    dist_args = get_args()
-    timers = get_timers()
-    from opensora.optimizer import get_megatron_optimizer, get_optimizer_param_scheduler
-    from opensora.model import DistributedDataParallel as LocalDDP
-    model.to(weight_dtype).to(accelerator.device)
-    model = LocalDDP(model, dist_args.accumulate_allreduce_grads_in_fp32, dist_args.use_contiguous_buffers_in_local_ddp)
-    optimizer = get_megatron_optimizer([model], no_weight_decay_cond=None, scale_lr_cond=None, lr_mult=1.0)
-    lr_scheduler = get_optimizer_param_scheduler(optimizer)
 
     # Prepare everything with our `accelerator`.
     # model, optimizer, train_dataloader, lr_scheduler = accelerator.prepare(
@@ -595,16 +517,10 @@
         one_step_duration = end_time - start_time
         accelerator.log({"train_loss": progress_info.train_loss}, step=progress_info.global_step)
         if torch_npu is not None and npu_config is not None:
-<<<<<<< HEAD
             # npu_config.print_with_rank(f"train_loss={progress_info.train_loss}", rank=0, save=True)
-            npu_config.print_msg(
-                f"Step: [{progress_info.global_step}], local_loss={loss.detach().item()}, train_loss={progress_info.train_loss}, time_cost={one_step_duration}",
-                rank=0)
-=======
             npu_config.print_msg(f"Step: [{progress_info.global_step}], local_loss={loss.detach().item()}, "
                                  f"train_loss={progress_info.train_loss}, time_cost={one_step_duration}",
                                  rank=0)
->>>>>>> 80bb3265
         progress_info.train_loss = 0.0
 
         # DeepSpeed requires saving weights on every device; saving weights only on the main process would cause issues.
@@ -760,7 +676,7 @@
 
     def train_one_step(step_, data_item_, prof_=None):
         train_loss = 0.0
-        x, attn_mask, input_ids, cond_mask, _ = data_item_
+        x, attn_mask, input_ids, cond_mask = data_item_
         # Sample noise that we'll add to the latents
 
         if not args.multi_scale:
