# Copyright (c) Meta Platforms, Inc. and affiliates.
# All rights reserved.

# This source code is licensed under the license found in the
# LICENSE file in the root directory of this source tree.

"""
A minimal training script for DiT using PyTorch DDP.
"""
import argparse
import logging
import math
import os
import shutil
import time
from pathlib import Path
from typing import Optional

import numpy as np
from einops import rearrange
from tqdm import tqdm
from dataclasses import field, dataclass
from torch.utils.data import DataLoader
from copy import deepcopy

import accelerate
import torch
import torch_npu
from opensora.npu_config import npu_config
from torch.nn import functional as F
import transformers
from accelerate import Accelerator
from accelerate.logging import get_logger
from accelerate.utils import ProjectConfiguration, set_seed
from huggingface_hub import create_repo
from packaging import version
from tqdm.auto import tqdm
from transformers import HfArgumentParser, TrainingArguments, AutoTokenizer

import diffusers
from diffusers import DDPMScheduler, PNDMScheduler
from diffusers.optimization import get_scheduler
from diffusers.training_utils import EMAModel, compute_snr
from diffusers.utils import check_min_version, is_wandb_available

from opensora.dataset import getdataset, ae_denorm
from opensora.models.ae import getae, getae_wrapper
from opensora.models.ae.videobase import CausalVQVAEModelWrapper, CausalVAEModelWrapper
from opensora.models.diffusion.diffusion import create_diffusion_T as create_diffusion
from opensora.models.diffusion.latte.modeling_latte import LatteT2V
from opensora.models.text_encoder import get_text_enc
from opensora.utils.dataset_utils import Collate
from opensora.models.ae import ae_stride_config, ae_channel_config
from opensora.models.diffusion import Diffusion_models

# Will error if the minimal version of diffusers is not installed. Remove at your own risks.
check_min_version("0.24.0")
logger = get_logger(__name__)


def generate_timestep_weights(args, num_timesteps):
    weights = torch.ones(num_timesteps)

    # Determine the indices to bias
    num_to_bias = int(args.timestep_bias_portion * num_timesteps)

    if args.timestep_bias_strategy == "later":
        bias_indices = slice(-num_to_bias, None)
    elif args.timestep_bias_strategy == "earlier":
        bias_indices = slice(0, num_to_bias)
    elif args.timestep_bias_strategy == "range":
        # Out of the possible 1000 timesteps, we might want to focus on eg. 200-500.
        range_begin = args.timestep_bias_begin
        range_end = args.timestep_bias_end
        if range_begin < 0:
            raise ValueError(
                "When using the range strategy for timestep bias, you must provide a beginning timestep greater or equal to zero."
            )
        if range_end > num_timesteps:
            raise ValueError(
                "When using the range strategy for timestep bias, you must provide an ending timestep smaller than the number of timesteps."
            )
        bias_indices = slice(range_begin, range_end)
    else:  # 'none' or any other string
        return weights
    if args.timestep_bias_multiplier <= 0:
        return ValueError(
            "The parameter --timestep_bias_multiplier is not intended to be used to disable the training of specific timesteps."
            " If it was intended to disable timestep bias, use `--timestep_bias_strategy none` instead."
            " A timestep bias multiplier less than or equal to 0 is not allowed."
        )

    # Apply the bias
    weights[bias_indices] *= args.timestep_bias_multiplier

    # Normalize
    weights /= weights.sum()

    return weights


#################################################################################
#                                  Training Loop                                #
#################################################################################

def main(args):
    logging_dir = Path(args.output_dir, args.logging_dir)

    accelerator_project_config = ProjectConfiguration(project_dir=args.output_dir, logging_dir=logging_dir)

    accelerator = Accelerator(
        gradient_accumulation_steps=args.gradient_accumulation_steps,
        mixed_precision=args.mixed_precision,
        log_with=args.report_to,
        project_config=accelerator_project_config,
    )

    if args.report_to == "wandb":
        if not is_wandb_available():
            raise ImportError("Make sure to install wandb if you want to use it for logging during training.")
        import wandb

    # Make one log on every process with the configuration for debugging.
    logging.basicConfig(
        format="%(asctime)s - %(levelname)s - %(name)s - %(message)s",
        datefmt="%m/%d/%Y %H:%M:%S",
        level=logging.INFO,
    )
    logger.info(accelerator.state, main_process_only=False)
    if accelerator.is_local_main_process:
        transformers.utils.logging.set_verbosity_warning()
        diffusers.utils.logging.set_verbosity_info()
    else:
        transformers.utils.logging.set_verbosity_error()
        diffusers.utils.logging.set_verbosity_error()

    # If passed along, set the training seed now.
    if args.seed is not None:
        set_seed(args.seed)

    # Handle the repository creation
    if accelerator.is_main_process:
        if args.output_dir is not None:
            os.makedirs(args.output_dir, exist_ok=True)

        # if args.push_to_hub:
        #     repo_id = create_repo(
        #         repo_id=args.hub_model_id or Path(args.output_dir).name, exist_ok=True, token=args.hub_token
        #     ).repo_id

    # Create model:

    diffusion = create_diffusion(timestep_respacing="")  # default: 1000 steps, linear noise schedule
    ae = getae_wrapper(args.ae)(args.ae_path).eval()
    if args.enable_tiling:
        ae.vae.enable_tiling()
        ae.vae.tile_overlap_factor = args.tile_overlap_factor
    text_enc = get_text_enc(args).eval()

    ae_stride_t, ae_stride_h, ae_stride_w = ae_stride_config[args.ae]
    args.ae_stride_t, args.ae_stride_h, args.ae_stride_w = ae_stride_t, ae_stride_h, ae_stride_w
    args.ae_stride = args.ae_stride_h
    patch_size = args.model[-3:]
    patch_size_t, patch_size_h, patch_size_w = int(patch_size[0]), int(patch_size[1]), int(patch_size[2])
    args.patch_size = patch_size_h
    args.patch_size_t, args.patch_size_h, args.patch_size_w = patch_size_t, patch_size_h, patch_size_w
    assert ae_stride_h == ae_stride_w, f"Support only ae_stride_h == ae_stride_w now, but found ae_stride_h ({ae_stride_h}), ae_stride_w ({ae_stride_w})"
    assert patch_size_h == patch_size_w, f"Support only patch_size_h == patch_size_w now, but found patch_size_h ({patch_size_h}), patch_size_w ({patch_size_w})"
    # assert args.num_frames % ae_stride_t == 0, f"Num_frames must be divisible by ae_stride_t, but found num_frames ({args.num_frames}), ae_stride_t ({ae_stride_t})."
    assert args.max_image_size % ae_stride_h == 0, f"Image size must be divisible by ae_stride_h, but found max_image_size ({args.max_image_size}),  ae_stride_h ({ae_stride_h})."

    latent_size = (args.max_image_size // ae_stride_h, args.max_image_size // ae_stride_w)

    if getae_wrapper(args.ae) == CausalVQVAEModelWrapper or getae_wrapper(args.ae) == CausalVAEModelWrapper:
        args.video_length = video_length = args.num_frames // ae_stride_t + 1
    else:
        video_length = args.num_frames // ae_stride_t
    model = Diffusion_models[args.model](
        in_channels=ae_channel_config[args.ae],
        out_channels=ae_channel_config[args.ae] * 2,
        # caption_channels=4096,
        # cross_attention_dim=1152,
        attention_bias=True,
        sample_size=latent_size,
        num_vector_embeds=None,
        activation_fn="gelu-approximate",
        num_embeds_ada_norm=1000,
        use_linear_projection=False,
        only_cross_attention=False,
        double_self_attention=False,
        upcast_attention=False,
        # norm_type="ada_norm_single",
        norm_elementwise_affine=False,
        norm_eps=1e-6,
        attention_type='default',
        video_length=video_length,
        attention_mode=args.attention_mode,
        # compress_kv=args.compress_kv
    )
    model.gradient_checkpointing = args.gradient_checkpointing

    # # use pretrained model?
    if args.pretrained:
        checkpoint = torch.load(args.pretrained, map_location='cpu')['model']
        model_state_dict = model.state_dict()
        missing_keys, unexpected_keys = model.load_state_dict(checkpoint, strict=False)
        logger.info(f'missing_keys {len(missing_keys)}, unexpected_keys {len(unexpected_keys)}')
        logger.info(f'Successfully load {len(model.state_dict()) - len(missing_keys)}/{len(model_state_dict)} keys from {args.pretrained}!')
        # load from pixart-alpha
        # pixelart_alpha = torch.load(args.pretrained, map_location='cpu')['state_dict']
        # checkpoint = {}
        # for k, v in pixelart_alpha.items():
        #     if 'x_embedder' in k or 't_embedder' in k or 'y_embedder' in k:
        #         checkpoint[k] = v
        #     if k.startswith('blocks'):
        #         k_spilt = k.split('.')
        #         blk_id = str(int(k_spilt[1]) * 2)
        #         k_spilt[1] = blk_id
        #         new_k = '.'.join(k_spilt)
        #         checkpoint[new_k] = v
        # missing_keys, unexpected_keys = model.load_state_dict(checkpoint, strict=False)
        # logger.info(f'Successfully load {len(model.state_dict()) - len(missing_keys)} keys from {args.pretrained}!')

    # Freeze vae and text encoders.
    ae.requires_grad_(False)
    text_enc.requires_grad_(False)
    # Set model as trainable.
    model.train()

    # For mixed precision training we cast all non-trainable weigths to half-precision
    # as these weights are only used for inference, keeping weights in full precision is not required.
    weight_dtype = torch.float32
    if accelerator.mixed_precision == "fp16":
        weight_dtype = torch.float16
    elif accelerator.mixed_precision == "bf16":
        weight_dtype = torch.bfloat16

    # Move unet, vae and text_encoder to device and cast to weight_dtype
    # The VAE is in float32 to avoid NaN losses.
    ae.to(accelerator.device, dtype=torch.float32)
    text_enc.to(accelerator.device, dtype=weight_dtype)

    # Create EMA for the unet.
    if args.use_ema:
        ema_model = deepcopy(model)
        ema_model = EMAModel(ema_model.parameters(), model_cls=LatteT2V, model_config=ema_model.config)

    # `accelerate` 0.16.0 will have better support for customized saving
    if version.parse(accelerate.__version__) >= version.parse("0.16.0"):
        # create custom saving & loading hooks so that `accelerator.save_state(...)` serializes in a nice format
        def save_model_hook(models, weights, output_dir):
            if accelerator.is_main_process:
                if args.use_ema:
                    ema_model.save_pretrained(os.path.join(output_dir, "model_ema"))

                for i, model in enumerate(models):
                    model.save_pretrained(os.path.join(output_dir, "model"))
                    if weights:  # Don't pop if empty
                        # make sure to pop weight so that corresponding model is not saved again
                        weights.pop()

        def load_model_hook(models, input_dir):
            if args.use_ema:
                load_model = EMAModel.from_pretrained(os.path.join(input_dir, "model_ema"), LatteT2V)
                ema_model.load_state_dict(load_model.state_dict())
                ema_model.to(accelerator.device)
                del load_model

            for i in range(len(models)):
                # pop models so that they are not loaded again
                model = models.pop()

                # load diffusers style into model
                load_model = LatteT2V.from_pretrained(input_dir, subfolder="model")
                model.register_to_config(**load_model.config)

                model.load_state_dict(load_model.state_dict())
                del load_model

        accelerator.register_save_state_pre_hook(save_model_hook)
        accelerator.register_load_state_pre_hook(load_model_hook)

    # Enable TF32 for faster training on Ampere GPUs,
    # cf https://pytorch.org/docs/stable/notes/cuda.html#tensorfloat-32-tf32-on-ampere-devices
    if args.allow_tf32:
        torch.backends.cuda.matmul.allow_tf32 = True

    if args.scale_lr:
        args.learning_rate = (
                args.learning_rate * args.gradient_accumulation_steps * args.train_batch_size * accelerator.num_processes
        )

    # Use 8-bit Adam for lower memory usage or to fine-tune the model in 16GB GPUs
    if args.use_8bit_adam:
        try:
            import bitsandbytes as bnb
        except ImportError:
            raise ImportError(
                "To use 8-bit Adam, please install the bitsandbytes library: `pip install bitsandbytes`."
            )

        optimizer_class = bnb.optim.AdamW8bit
    else:
        optimizer_class = torch.optim.AdamW

    # Optimizer creation
    params_to_optimize = model.parameters()
    optimizer = optimizer_class(
        params_to_optimize,
        lr=args.learning_rate,
        betas=(args.adam_beta1, args.adam_beta2),
        weight_decay=args.adam_weight_decay,
        eps=args.adam_epsilon,
    )

    # Setup data:
    train_dataset = getdataset(args)
    train_dataloader = torch.utils.data.DataLoader(
        train_dataset,
        shuffle=True,
        # collate_fn=Collate(args),  # TODO: do not enable dynamic mask in this point
        batch_size=args.train_batch_size,
        num_workers=args.dataloader_num_workers,
    )

    # Scheduler and math around the number of training steps.
    overrode_max_train_steps = False
    num_update_steps_per_epoch = math.ceil(len(train_dataloader) / args.gradient_accumulation_steps)
    if args.max_train_steps is None:
        args.max_train_steps = args.num_train_epochs * num_update_steps_per_epoch
        overrode_max_train_steps = True

    lr_scheduler = get_scheduler(
        args.lr_scheduler,
        optimizer=optimizer,
        num_warmup_steps=args.lr_warmup_steps * args.gradient_accumulation_steps,
        num_training_steps=args.max_train_steps * args.gradient_accumulation_steps,
    )

    # Prepare everything with our `accelerator`.
    model, optimizer, train_dataloader, lr_scheduler = accelerator.prepare(
        model, optimizer, train_dataloader, lr_scheduler
    )

    # We need to recalculate our total training steps as the size of the training dataloader may have changed.
    num_update_steps_per_epoch = math.ceil(len(train_dataloader) / args.gradient_accumulation_steps)
    if overrode_max_train_steps:
        args.max_train_steps = args.num_train_epochs * num_update_steps_per_epoch
    # Afterwards we recalculate our number of training epochs
    args.num_train_epochs = math.ceil(args.max_train_steps / num_update_steps_per_epoch)

    # We need to initialize the trackers we use, and also store our configuration.
    # The trackers initializes automatically on the main process.
    if accelerator.is_main_process:
        accelerator.init_trackers(args.output_dir, config=vars(args))

    # Train!
    total_batch_size = args.train_batch_size * accelerator.num_processes * args.gradient_accumulation_steps

    logger.info("***** Running training *****")
    logger.info(f"  Num examples = {len(train_dataset)}")
    logger.info(f"  Num Epochs = {args.num_train_epochs}")
    logger.info(f"  Instantaneous batch size per device = {args.train_batch_size}")
    logger.info(f"  Total train batch size (w. parallel, distributed & accumulation) = {total_batch_size}")
    logger.info(f"  Gradient Accumulation steps = {args.gradient_accumulation_steps}")
    logger.info(f"  Total optimization steps = {args.max_train_steps}")
    global_step = 0
    first_epoch = 0

    # Potentially load in the weights and states from a previous save
    if args.resume_from_checkpoint:
        if args.resume_from_checkpoint != "latest":
            path = os.path.basename(args.resume_from_checkpoint)
        else:
            # Get the most recent checkpoint
            dirs = os.listdir(args.output_dir)
            dirs = [d for d in dirs if d.startswith("checkpoint")]
            dirs = sorted(dirs, key=lambda x: int(x.split("-")[1]))
            path = dirs[-1] if len(dirs) > 0 else None

        if path is None:
            accelerator.print(
                f"Checkpoint '{args.resume_from_checkpoint}' does not exist. Starting a new training run."
            )
            args.resume_from_checkpoint = None
            initial_global_step = 0
        else:
            accelerator.print(f"Resuming from checkpoint {path}")
            accelerator.load_state(os.path.join(args.output_dir, path))
            global_step = int(path.split("-")[1])

            initial_global_step = global_step
            first_epoch = global_step // num_update_steps_per_epoch

    else:
        initial_global_step = 0

    progress_bar = tqdm(
        range(0, args.max_train_steps),
        initial=initial_global_step,
        desc="Steps",
        # Only show the progress bar once on each machine.
        disable=not accelerator.is_local_main_process,
    )

    experimental_config = torch_npu.profiler._ExperimentalConfig(
        profiler_level=torch_npu.profiler.ProfilerLevel.Level1,
        aic_metrics=torch_npu.profiler.AiCMetrics.PipeUtilization
    )
    test_output_path = "./npu_profiling_t2v"
    os.makedirs(test_output_path, exist_ok=True)

    with torch_npu.profiler.profile(
            activities=[torch_npu.profiler.ProfilerActivity.NPU, torch_npu.profiler.ProfilerActivity.CPU],
            with_stack=True,
            record_shapes=True,
            profile_memory=True,
            experimental_config=experimental_config,
            schedule=torch_npu.profiler.schedule(wait=10, warmup=0, active=1, repeat=1, skip_first=0),
            on_trace_ready=torch_npu.profiler.tensorboard_trace_handler(f"./{test_output_path}/")
    ) as prof:
        for epoch in range(first_epoch, args.num_train_epochs):
            train_loss = 0.0
            for step, (x, input_ids, cond_mask) in enumerate(train_dataloader):
                start_time = time.time()

                with accelerator.accumulate(model):
                    # Sample noise that we'll add to the latents
                    x = x.to(accelerator.device)  # B C T+num_images H W, 16 + 4
                    # attn_mask = attn_mask.to(device)  # B T H W
                    # assert torch.all(attn_mask.bool()), 'do not enable dynamic input'
                    attn_mask = None
                    input_ids = input_ids.to(accelerator.device)  # B L or B 1+num_images L
                    cond_mask = cond_mask.to(accelerator.device)  # B L or B 1+num_images L

                    with torch.no_grad():
                        # Map input images to latent space + normalize latents
                        if args.use_image_num == 0:
                            x = ae.encode(x)  # B C T H W
                            cond = text_enc(input_ids, cond_mask)  # B L -> B L D
                        else:
                            videos, images = x[:, :, :-args.use_image_num], x[:, :, -args.use_image_num:]
                            videos = ae.encode(videos)  # B C T H W
                            images = rearrange(images, 'b c t h w -> (b t) c 1 h w')
                            images = ae.encode(images)
                            images = rearrange(images, '(b t) c 1 h w -> b c t h w', t=args.use_image_num)
                            x = torch.cat([videos, images], dim=2)   #  b c 16+4, h, w

                            # use for loop to avoid OOM, because T5 is too huge...
                            B, _, _ = input_ids.shape  # B T+num_images L  b 1+4, L
                            cond = torch.stack([text_enc(input_ids[i], cond_mask[i]) for i in range(B)])  # B 1+num_images L D

                    model_kwargs = dict(encoder_hidden_states=cond, attention_mask=attn_mask,
                                        encoder_attention_mask=cond_mask, use_image_num=args.use_image_num)
                    t = torch.randint(0, diffusion.num_timesteps, (x.shape[0],), device=accelerator.device)
                    loss_dict = diffusion.training_losses(model, x, t, model_kwargs)
                    loss = loss_dict["loss"].mean()

                    # Gather the losses across all processes for logging (if we use distributed training).
                    avg_loss = accelerator.gather(loss.repeat(args.train_batch_size)).mean()
                    train_loss += avg_loss.item() / args.gradient_accumulation_steps

                    # Backpropagate
                    accelerator.backward(loss)
                    if accelerator.sync_gradients:
                        params_to_clip = model.parameters()
                        accelerator.clip_grad_norm_(params_to_clip, args.max_grad_norm)
                    optimizer.step()
                    lr_scheduler.step()
                    optimizer.zero_grad()

                # Checks if the accelerator has performed an optimization step behind the scenes
                if accelerator.sync_gradients:
                    progress_bar.update(1)
                    global_step += 1
                    accelerator.log({"train_loss": train_loss}, step=global_step)
                    train_loss = 0.0

                    if args.use_deepspeed or accelerator.is_main_process:
                        if global_step % args.checkpointing_steps == 0:
                            # _before_ saving state, check if this save would set us over the `checkpoints_total_limit`
                            if args.checkpoints_total_limit is not None:
                                checkpoints = os.listdir(args.output_dir)
                                checkpoints = [d for d in checkpoints if d.startswith("checkpoint")]
                                checkpoints = sorted(checkpoints, key=lambda x: int(x.split("-")[1]))

                                # before we save the new checkpoint, we need to have at _most_ `checkpoints_total_limit - 1` checkpoints
                                if len(checkpoints) >= args.checkpoints_total_limit:
                                    num_to_remove = len(checkpoints) - args.checkpoints_total_limit + 1
                                    removing_checkpoints = checkpoints[0:num_to_remove]

                                    logger.info(
                                        f"{len(checkpoints)} checkpoints already exist, removing {len(removing_checkpoints)} checkpoints"
                                    )
                                    logger.info(f"removing checkpoints: {', '.join(removing_checkpoints)}")

                                    for removing_checkpoint in removing_checkpoints:
                                        removing_checkpoint = os.path.join(args.output_dir, removing_checkpoint)
                                        shutil.rmtree(removing_checkpoint)

                            save_path = os.path.join(args.output_dir, f"checkpoint-{global_step}")
                            accelerator.save_state(save_path)
                            logger.info(f"Saved state to {save_path}")

                    end_time = time.time()
                    one_step_duration = end_time - start_time
                    logs = {"step_loss": loss.detach().item(), "lr": lr_scheduler.get_last_lr()[0], 'time_cost(s)': f"{one_step_duration: .2f}"}
                    progress_bar.set_postfix(**logs)

                if global_step >= args.max_train_steps:
                    break

<<<<<<< HEAD
                if accelerator.is_main_process:
                    validation_prompt = "The majestic beauty of a waterfall cascading down a cliff into a serene lake. The camera angle provides a bird's eye view of the waterfall."
                    if global_step % args.checkpointing_steps == 0:
                        logger.info(f"Running validation... \n"
                                    f"Generating {args.num_validation_videos} videos with prompt: {validation_prompt}")
                        if args.use_ema:
                            # Store the UNet parameters temporarily and load the EMA parameters to perform inference.
                            ema_model.store(model.parameters())
                            ema_model.copy_to(model.parameters())

                        if args.enable_tracker:
                            with torch.no_grad():
                                # create pipeline
                                ae_ = getae(args).to(accelerator.device).eval()
                                if args.enable_tiling:
                                    ae_.vae.enable_tiling()
                                    ae_.vae.tile_overlap_factor = args.tile_overlap_factor
                                # text_enc_ = get_text_enc(args).to(accelerator.device).eval()
                                model_ = LatteT2V.from_pretrained(save_path, subfolder="model").to(accelerator.device).eval()
                                diffusion_ = create_diffusion(str(250))
                                tokenizer_ = AutoTokenizer.from_pretrained(args.text_encoder_name, cache_dir='./cache_dir')
                                videos = []
                                for idx in range(args.num_validation_videos):
                                    with torch.autocast(device_type='cuda', dtype=weight_dtype):
                                        z = torch.randn(1, model_.in_channels, video_length,
                                                        latent_size[0], latent_size[1], device=accelerator.device)
                                        text_tokens_and_mask = tokenizer_(
                                            validation_prompt,
                                            max_length=args.model_max_length,
                                            padding='max_length',
                                            truncation=True,
                                            return_attention_mask=True,
                                            add_special_tokens=True,
                                            return_tensors='pt'
                                        )
                                        input_ids = text_tokens_and_mask['input_ids'].to(accelerator.device)
                                        cond_mask = text_tokens_and_mask['attention_mask'].to(accelerator.device)
                                        # cond = text_enc_(input_ids, cond_mask)  # B L D
                                        cond = text_enc(input_ids, cond_mask)  # B L D
                                        model_kwargs = dict(encoder_hidden_states=cond, attention_mask=None, encoder_attention_mask=cond_mask)
                                        sample_fn = model_.forward
                                        # Sample images:
                                        samples = diffusion_.p_sample_loop(
                                            sample_fn, z.shape, z, clip_denoised=False, model_kwargs=model_kwargs, progress=True,
                                            device=accelerator.device
                                        )
                                        samples = ae_.decode(samples)
                                        # Save and display images:
                                        video = (ae_denorm[args.ae](samples[0]) * 255).add_(0.5).clamp_(0, 255).to(
                                            dtype=torch.uint8).cpu().contiguous()  # t c h w
                                        videos.append(video)

                            videos = torch.stack(videos).numpy()
                            for tracker in accelerator.trackers:
                                if tracker.name == "tensorboard":
                                    np_videos = np.stack([np.asarray(vid) for vid in videos])
                                    tracker.writer.add_video("validation", np_videos, global_step, fps=10)
                                if tracker.name == "wandb":
                                    tracker.log(
                                        {
                                            "validation": [
                                                wandb.Video(video, caption=f"{i}: {validation_prompt}", fps=10)
                                                for i, video in enumerate(videos)
                                            ]
                                        }
=======
            if accelerator.is_main_process:
                validation_prompt = "The majestic beauty of a waterfall cascading down a cliff into a serene lake. The camera angle provides a bird's eye view of the waterfall."
                if global_step % args.checkpointing_steps == 0:
                    logger.info(f"Running validation... \n"
                                f"Generating {args.num_validation_videos} videos with prompt: {validation_prompt}")
                    if args.use_ema:
                        # Store the UNet parameters temporarily and load the EMA parameters to perform inference.
                        ema_model.store(model.parameters())
                        ema_model.copy_to(model.parameters())

                    if args.enable_tracker:
                        with torch.no_grad():
                            # create pipeline
                            ae_ = getae_wrapper(args.ae)(args.ae_path).to(accelerator.device).eval()
                            if args.enable_tiling:
                                ae_.vae.enable_tiling()
                                ae_.vae.tile_overlap_factor = args.tile_overlap_factor
                            # text_enc_ = get_text_enc(args).to(accelerator.device).eval()
                            model_ = LatteT2V.from_pretrained(save_path, subfolder="model").to(accelerator.device).eval()
                            diffusion_ = create_diffusion(str(250))
                            tokenizer_ = AutoTokenizer.from_pretrained(args.text_encoder_name, cache_dir='./cache_dir')
                            videos = []
                            for idx in range(args.num_validation_videos):
                                with torch.autocast(device_type='cuda', dtype=weight_dtype):
                                    z = torch.randn(1, model_.in_channels, video_length,
                                                    latent_size[0], latent_size[1], device=accelerator.device)
                                    text_tokens_and_mask = tokenizer_(
                                        validation_prompt,
                                        max_length=args.model_max_length,
                                        padding='max_length',
                                        truncation=True,
                                        return_attention_mask=True,
                                        add_special_tokens=True,
                                        return_tensors='pt'
                                    )
                                    input_ids = text_tokens_and_mask['input_ids'].to(accelerator.device)
                                    cond_mask = text_tokens_and_mask['attention_mask'].to(accelerator.device)
                                    # cond = text_enc_(input_ids, cond_mask)  # B L D
                                    cond = text_enc(input_ids, cond_mask)  # B L D
                                    model_kwargs = dict(encoder_hidden_states=cond, attention_mask=None, encoder_attention_mask=cond_mask)
                                    sample_fn = model_.forward
                                    # Sample images:
                                    samples = diffusion_.p_sample_loop(
                                        sample_fn, z.shape, z, clip_denoised=False, model_kwargs=model_kwargs, progress=True,
                                        device=accelerator.device
>>>>>>> 82fae6da
                                    )

                            # del ae_, text_enc_, model_, diffusion_, tokenizer_
                            del ae_, model_, diffusion_, tokenizer_
                            torch.cuda.empty_cache()
                prof.step()

    accelerator.wait_for_everyone()
    accelerator.end_training()


if __name__ == "__main__":
    parser = argparse.ArgumentParser()
    parser.add_argument("--dataset", type=str, required=True)
    parser.add_argument("--data_path", type=str, required=True)
    parser.add_argument("--model", type=str, choices=list(Diffusion_models.keys()), default="DiT-XL/122")
    parser.add_argument("--num_classes", type=int, default=1000)
    parser.add_argument("--ae", type=str, default="stabilityai/sd-vae-ft-mse")
    parser.add_argument("--ae_path", type=str, default="stabilityai/sd-vae-ft-mse")
    parser.add_argument("--sample_rate", type=int, default=4)
    parser.add_argument("--num_frames", type=int, default=16)
    parser.add_argument("--max_image_size", type=int, default=128)
    parser.add_argument("--dynamic_frames", action="store_true")
    parser.add_argument("--compress_kv", action="store_true")
    parser.add_argument("--attention_mode", type=str, choices=['xformers', 'math', 'flash'], default="math")
    parser.add_argument("--pretrained", type=str, default=None)

    parser.add_argument('--tile_overlap_factor', type=float, default=0.25)
    parser.add_argument('--enable_tiling', action='store_true')

    parser.add_argument("--video_folder", type=str, default='')
    parser.add_argument("--text_encoder_name", type=str, default='DeepFloyd/t5-v1_1-xxl')
    parser.add_argument("--model_max_length", type=int, default=120)

    parser.add_argument("--enable_tracker", action="store_true")
    parser.add_argument("--use_image_num", type=int, default=0)
    parser.add_argument("--use_img_from_vid", action="store_true")
    parser.add_argument("--use_deepspeed", action="store_true")
    parser.add_argument("--seed", type=int, default=None, help="A seed for reproducible training.")
    parser.add_argument(
        "--num_validation_videos",
        type=int,
        default=2,
        help="Number of images that should be generated during validation with `validation_prompt`.",
    )
    parser.add_argument(
        "--output_dir",
        type=str,
        default=None,
        help="The output directory where the model predictions and checkpoints will be written.",
    )
    parser.add_argument(
        "--train_batch_size", type=int, default=16, help="Batch size (per device) for the training dataloader."
    )
    parser.add_argument("--num_train_epochs", type=int, default=100)
    parser.add_argument(
        "--max_train_steps",
        type=int,
        default=None,
        help="Total number of training steps to perform.  If provided, overrides num_train_epochs.",
    )
    parser.add_argument(
        "--checkpointing_steps",
        type=int,
        default=500,
        help=(
            "Save a checkpoint of the training state every X updates. These checkpoints can be used both as final"
            " checkpoints in case they are better than the last checkpoint, and are also suitable for resuming"
            " training using `--resume_from_checkpoint`."
        ),
    )
    parser.add_argument(
        "--checkpoints_total_limit",
        type=int,
        default=None,
        help=("Max number of checkpoints to store."),
    )
    parser.add_argument(
        "--resume_from_checkpoint",
        type=str,
        default=None,
        help=(
            "Whether training should be resumed from a previous checkpoint. Use a path saved by"
            ' `--checkpointing_steps`, or `"latest"` to automatically select the last available checkpoint.'
        ),
    )
    parser.add_argument(
        "--gradient_accumulation_steps",
        type=int,
        default=1,
        help="Number of updates steps to accumulate before performing a backward/update pass.",
    )
    parser.add_argument(
        "--gradient_checkpointing",
        action="store_true",
        help="Whether or not to use gradient checkpointing to save memory at the expense of slower backward pass.",
    )
    parser.add_argument(
        "--learning_rate",
        type=float,
        default=1e-4,
        help="Initial learning rate (after the potential warmup period) to use.",
    )
    parser.add_argument(
        "--scale_lr",
        action="store_true",
        default=False,
        help="Scale the learning rate by the number of GPUs, gradient accumulation steps, and batch size.",
    )
    parser.add_argument(
        "--lr_scheduler",
        type=str,
        default="constant",
        help=(
            'The scheduler type to use. Choose between ["linear", "cosine", "cosine_with_restarts", "polynomial",'
            ' "constant", "constant_with_warmup"]'
        ),
    )
    parser.add_argument(
        "--lr_warmup_steps", type=int, default=500, help="Number of steps for the warmup in the lr scheduler."
    )
    parser.add_argument(
        "--timestep_bias_strategy",
        type=str,
        default="none",
        choices=["earlier", "later", "range", "none"],
        help=(
            "The timestep bias strategy, which may help direct the model toward learning low or high frequency details."
            " Choices: ['earlier', 'later', 'range', 'none']."
            " The default is 'none', which means no bias is applied, and training proceeds normally."
            " The value of 'later' will increase the frequency of the model's final training timesteps."
        ),
    )
    parser.add_argument(
        "--timestep_bias_multiplier",
        type=float,
        default=1.0,
        help=(
            "The multiplier for the bias. Defaults to 1.0, which means no bias is applied."
            " A value of 2.0 will double the weight of the bias, and a value of 0.5 will halve it."
        ),
    )
    parser.add_argument(
        "--timestep_bias_begin",
        type=int,
        default=0,
        help=(
            "When using `--timestep_bias_strategy=range`, the beginning (inclusive) timestep to bias."
            " Defaults to zero, which equates to having no specific bias."
        ),
    )
    parser.add_argument(
        "--timestep_bias_end",
        type=int,
        default=1000,
        help=(
            "When using `--timestep_bias_strategy=range`, the final timestep (inclusive) to bias."
            " Defaults to 1000, which is the number of timesteps that Stable Diffusion is trained on."
        ),
    )
    parser.add_argument(
        "--timestep_bias_portion",
        type=float,
        default=0.25,
        help=(
            "The portion of timesteps to bias. Defaults to 0.25, which 25% of timesteps will be biased."
            " A value of 0.5 will bias one half of the timesteps. The value provided for `--timestep_bias_strategy` determines"
            " whether the biased portions are in the earlier or later timesteps."
        ),
    )
    parser.add_argument(
        "--snr_gamma",
        type=float,
        default=None,
        help="SNR weighting gamma to be used if rebalancing the loss. Recommended value is 5.0. "
             "More details here: https://arxiv.org/abs/2303.09556.",
    )
    parser.add_argument("--use_ema", action="store_true", help="Whether to use EMA model.")
    parser.add_argument(
        "--allow_tf32",
        action="store_true",
        help=(
            "Whether or not to allow TF32 on Ampere GPUs. Can be used to speed up training. For more information, see"
            " https://pytorch.org/docs/stable/notes/cuda.html#tensorfloat-32-tf32-on-ampere-devices"
        ),
    )
    parser.add_argument(
        "--dataloader_num_workers",
        type=int,
        default=10,
        help=(
            "Number of subprocesses to use for data loading. 0 means that the data will be loaded in the main process."
        ),
    )
    parser.add_argument(
        "--use_8bit_adam", action="store_true", help="Whether or not to use 8-bit Adam from bitsandbytes."
    )
    parser.add_argument("--adam_beta1", type=float, default=0.9, help="The beta1 parameter for the Adam optimizer.")
    parser.add_argument("--adam_beta2", type=float, default=0.999, help="The beta2 parameter for the Adam optimizer.")
    parser.add_argument("--adam_weight_decay", type=float, default=1e-2, help="Weight decay to use.")
    parser.add_argument("--adam_epsilon", type=float, default=1e-08, help="Epsilon value for the Adam optimizer")
    parser.add_argument("--max_grad_norm", default=1.0, type=float, help="Max gradient norm.")
    parser.add_argument("--push_to_hub", action="store_true", help="Whether or not to push the model to the Hub.")
    parser.add_argument("--hub_token", type=str, default=None, help="The token to use to push to the Model Hub.")
    parser.add_argument(
        "--prediction_type",
        type=str,
        default=None,
        help="The prediction_type that shall be used for training. Choose between 'epsilon' or 'v_prediction' or leave `None`. If left to `None` the default prediction type of the scheduler: `noise_scheduler.config.prediciton_type` is chosen.",
    )
    parser.add_argument(
        "--hub_model_id",
        type=str,
        default=None,
        help="The name of the repository to keep in sync with the local `output_dir`.",
    )
    parser.add_argument(
        "--logging_dir",
        type=str,
        default="logs",
        help=(
            "[TensorBoard](https://www.tensorflow.org/tensorboard) log directory. Will default to"
            " *output_dir/runs/**CURRENT_DATETIME_HOSTNAME***."
        ),
    )
    parser.add_argument(
        "--report_to",
        type=str,
        default="tensorboard",
        help=(
            'The integration to report the results and logs to. Supported platforms are `"tensorboard"`'
            ' (default), `"wandb"` and `"comet_ml"`. Use `"all"` to report to all integrations.'
        ),
    )
    parser.add_argument(
        "--mixed_precision",
        type=str,
        default=None,
        choices=["no", "fp16", "bf16"],
        help=(
            "Whether to use mixed precision. Choose between fp16 and bf16 (bfloat16). Bf16 requires PyTorch >="
            " 1.10.and an Nvidia Ampere GPU.  Default to the value of accelerate config of the current system or the"
            " flag passed with the `accelerate.launch` command. Use this argument to override the accelerate config."
        ),
    )
    parser.add_argument("--local_rank", type=int, default=-1, help="For distributed training: local_rank")
    parser.add_argument("--noise_offset", type=float, default=0, help="The scale of noise offset.")

    args = parser.parse_args()
    main(args)<|MERGE_RESOLUTION|>--- conflicted
+++ resolved
@@ -419,11 +419,11 @@
             schedule=torch_npu.profiler.schedule(wait=10, warmup=0, active=1, repeat=1, skip_first=0),
             on_trace_ready=torch_npu.profiler.tensorboard_trace_handler(f"./{test_output_path}/")
     ) as prof:
+
         for epoch in range(first_epoch, args.num_train_epochs):
             train_loss = 0.0
             for step, (x, input_ids, cond_mask) in enumerate(train_dataloader):
                 start_time = time.time()
-
                 with accelerator.accumulate(model):
                     # Sample noise that we'll add to the latents
                     x = x.to(accelerator.device)  # B C T+num_images H W, 16 + 4
@@ -510,7 +510,6 @@
                 if global_step >= args.max_train_steps:
                     break
 
-<<<<<<< HEAD
                 if accelerator.is_main_process:
                     validation_prompt = "The majestic beauty of a waterfall cascading down a cliff into a serene lake. The camera angle provides a bird's eye view of the waterfall."
                     if global_step % args.checkpointing_steps == 0:
@@ -524,7 +523,7 @@
                         if args.enable_tracker:
                             with torch.no_grad():
                                 # create pipeline
-                                ae_ = getae(args).to(accelerator.device).eval()
+                                ae_ = getae_wrapper(args.ae)(args.ae_path).to(accelerator.device).eval()
                                 if args.enable_tiling:
                                     ae_.vae.enable_tiling()
                                     ae_.vae.tile_overlap_factor = args.tile_overlap_factor
@@ -576,60 +575,12 @@
                                                 for i, video in enumerate(videos)
                                             ]
                                         }
-=======
-            if accelerator.is_main_process:
-                validation_prompt = "The majestic beauty of a waterfall cascading down a cliff into a serene lake. The camera angle provides a bird's eye view of the waterfall."
-                if global_step % args.checkpointing_steps == 0:
-                    logger.info(f"Running validation... \n"
-                                f"Generating {args.num_validation_videos} videos with prompt: {validation_prompt}")
-                    if args.use_ema:
-                        # Store the UNet parameters temporarily and load the EMA parameters to perform inference.
-                        ema_model.store(model.parameters())
-                        ema_model.copy_to(model.parameters())
-
-                    if args.enable_tracker:
-                        with torch.no_grad():
-                            # create pipeline
-                            ae_ = getae_wrapper(args.ae)(args.ae_path).to(accelerator.device).eval()
-                            if args.enable_tiling:
-                                ae_.vae.enable_tiling()
-                                ae_.vae.tile_overlap_factor = args.tile_overlap_factor
-                            # text_enc_ = get_text_enc(args).to(accelerator.device).eval()
-                            model_ = LatteT2V.from_pretrained(save_path, subfolder="model").to(accelerator.device).eval()
-                            diffusion_ = create_diffusion(str(250))
-                            tokenizer_ = AutoTokenizer.from_pretrained(args.text_encoder_name, cache_dir='./cache_dir')
-                            videos = []
-                            for idx in range(args.num_validation_videos):
-                                with torch.autocast(device_type='cuda', dtype=weight_dtype):
-                                    z = torch.randn(1, model_.in_channels, video_length,
-                                                    latent_size[0], latent_size[1], device=accelerator.device)
-                                    text_tokens_and_mask = tokenizer_(
-                                        validation_prompt,
-                                        max_length=args.model_max_length,
-                                        padding='max_length',
-                                        truncation=True,
-                                        return_attention_mask=True,
-                                        add_special_tokens=True,
-                                        return_tensors='pt'
-                                    )
-                                    input_ids = text_tokens_and_mask['input_ids'].to(accelerator.device)
-                                    cond_mask = text_tokens_and_mask['attention_mask'].to(accelerator.device)
-                                    # cond = text_enc_(input_ids, cond_mask)  # B L D
-                                    cond = text_enc(input_ids, cond_mask)  # B L D
-                                    model_kwargs = dict(encoder_hidden_states=cond, attention_mask=None, encoder_attention_mask=cond_mask)
-                                    sample_fn = model_.forward
-                                    # Sample images:
-                                    samples = diffusion_.p_sample_loop(
-                                        sample_fn, z.shape, z, clip_denoised=False, model_kwargs=model_kwargs, progress=True,
-                                        device=accelerator.device
->>>>>>> 82fae6da
                                     )
 
                             # del ae_, text_enc_, model_, diffusion_, tokenizer_
                             del ae_, model_, diffusion_, tokenizer_
                             torch.cuda.empty_cache()
                 prof.step()
-
     accelerator.wait_for_everyone()
     accelerator.end_training()
 
