# Copyright (c) Meta Platforms, Inc. and affiliates.
# All rights reserved.

# This source code is licensed under the license found in the
# LICENSE file in the root directory of this source tree.

"""
A minimal training script for DiT using PyTorch DDP.
"""
import argparse
import logging
import math
import os
import shutil
import time
import random
import string
from pathlib import Path
from typing import Optional
import gc
import numpy as np
from einops import rearrange
from tqdm import tqdm
import torch

try:
    import torch_npu
except:
    pass
from opensora.npu_config import npu_config

from dataclasses import field, dataclass
from torch.utils.data import DataLoader
from copy import deepcopy
from torch.utils.data import DataLoader
from torch.utils.data.distributed import DistributedSampler
import accelerate
from torch.nn import functional as F
import transformers
from accelerate import Accelerator
from accelerate.logging import get_logger
from accelerate.utils import ProjectConfiguration, set_seed
from huggingface_hub import create_repo
from packaging import version
from tqdm.auto import tqdm
from transformers import HfArgumentParser, TrainingArguments, AutoTokenizer
import diffusers
from diffusers import DDPMScheduler, PNDMScheduler
from diffusers.optimization import get_scheduler
from diffusers.training_utils import EMAModel, compute_snr
from diffusers.utils import check_min_version, is_wandb_available

from opensora.dataset import getdataset, ae_denorm
from opensora.models.ae import getae, getae_wrapper
from opensora.models.ae.videobase import CausalVQVAEModelWrapper, CausalVAEModelWrapper
from opensora.models.diffusion.diffusion import create_diffusion_T as create_diffusion
from opensora.models.diffusion.latte.modeling_latte import LatteT2V
from opensora.models.text_encoder import get_text_enc, get_text_warpper
from opensora.utils.dataset_utils import Collate
from opensora.models.ae import ae_stride_config, ae_channel_config
from opensora.models.diffusion import Diffusion_models
from opensora.sample.pipeline_videogen import VideoGenPipeline
<<<<<<< HEAD
from opensora.acceleration.parallel_states import initialize_sequence_parallel_state, destroy_sequence_parallel_group, \
    get_sequence_parallel_state
=======
from opensora.acceleration.parallel_states import initialize_sequence_parallel_state, set_sequence_parallel_state, destroy_sequence_parallel_group, get_sequence_parallel_state, enable_LCCL
>>>>>>> f7c03f45
from opensora.acceleration.communications import prepare_parallel_data

# Will error if the minimal version of diffusers is not installed. Remove at your own risks.
check_min_version("0.24.0")
logger = get_logger(__name__)


@torch.inference_mode()
def log_validation(args, model, vae, text_encoder, tokenizer, accelerator, weight_dtype, global_step):
    rank = npu_config.rank
<<<<<<< HEAD

    validation_prompt = [
        "A quiet beach at dawn, the waves gently lapping at the shore and the sky painted in pastel hues.",
        "The majestic beauty of a waterfall cascading down a cliff into a serene lake.",
        # 'The video showcases a serene and picturesque countryside setting, featuring a scenic rural landscape with a winding road stretching into the distance. The sky is consistently filled with fluffy white clouds against a bright blue backdrop throughout the video. In the foreground, there is a grassy field enclosed by a fence, with cows grazing peacefully. The surroundings are lush and green, with trees lining the roadside. As the video progresses, the camera moves slightly forward along the road, offering a slightly varied perspective of the same tranquil countryside scenery.',
        # 'The video presents a continuous urban street scene with various elements remaining consistent throughout its duration. It features residential buildings in the background, some with balconies, and a bustling environment with parked vehicles, including a noticeable blue truck with a tarpaulin covering its contents. Near a small kiosk or stall with a blue and white striped awning, suggesting it might be a food vendor or market stall, a group of people is seen standing, engaging in what appears to be casual activities. The scene is dynamic yet largely unchanged, with the exception of a person walking across the foreground, moving from the right side towards the left, introducing a minor change in the movement within the frame. Overall, the video captures a typical urban setting with daily activities taking place.',
        # 'a cat wearing sunglasses and working as a lifeguard at pool.',
        # 'Slow pan upward of blazing oak fire in an indoor fireplace.',
        # 'Yellow and black tropical fish dart through the sea.',
        # 'A snowy forest landscape with a dirt road running through it. The road is flanked by trees covered in snow, and the ground is also covered in snow. The sun is shining, creating a bright and serene atmosphere. The road appears to be empty, and there are no people or animals visible in the video. The style of the video is a natural landscape shot, with a focus on the beauty of the snowy forest and the peacefulness of the road.'
=======
    validation_prompt = [
        "A quiet beach at dawn, the waves gently lapping at the shore and the sky painted in pastel hues.",
        "The majestic beauty of a waterfall cascading down a cliff into a serene lake.",
        "a cat wearing sunglasses and working as a lifeguard at pool.",
        "Yellow and black tropical fish dart through the sea."
>>>>>>> f7c03f45
    ]
    logger.info(f"Running validation....\n")
    model = accelerator.unwrap_model(model)
    scheduler = PNDMScheduler()
    videogen_pipeline = VideoGenPipeline(vae=vae,
                                         text_encoder=text_encoder,
                                         tokenizer=tokenizer,
                                         scheduler=scheduler,
                                         transformer=model).to(device=accelerator.device)
    videos = []
    for index, prompt in enumerate(validation_prompt):
        # if index % npu_config.N_NPU_PER_NODE != rank:
        #     continue
        logger.info(f'Processing the ({prompt}) prompt by rank {rank}')
        video = videogen_pipeline(prompt,
                                  video_length=args.video_length,
                                  height=args.max_image_size,
                                  width=args.max_image_size,
                                  num_inference_steps=args.num_sampling_steps,
                                  guidance_scale=args.guidance_scale,
                                  enable_temporal_attentions=True,
                                  num_images_per_prompt=1,
                                  mask_feature=True,
                                  ).video
        videos.append(video[0])
    # import ipdb;ipdb.set_trace()
    gc.collect()
    torch.cuda.empty_cache()
    videos = torch.stack(videos).numpy()
    videos = rearrange(videos, 'b t h w c -> b t c h w')
    for tracker in accelerator.trackers:
        if tracker.name == "tensorboard":
            np_videos = np.stack([np.asarray(vid) for vid in videos])
            tracker.writer.add_video("validation", np_videos, global_step, fps=10)
        if tracker.name == "wandb":
            import wandb
            tracker.log(
                {
                    "validation": [
                        wandb.Video(video, caption=f"{i}: {prompt}", fps=10)
                        for i, (video, prompt) in enumerate(zip(videos, validation_prompt))
                    ]
                }
            )

    del videogen_pipeline
    gc.collect()
    torch.cuda.empty_cache()


class ProgressInfo:
    def __init__(self, global_step, train_loss=0.0):
        self.global_step = global_step
        self.train_loss = train_loss


def generate_timestep_weights(args, num_timesteps):
    weights = torch.ones(num_timesteps)

    # Determine the indices to bias
    num_to_bias = int(args.timestep_bias_portion * num_timesteps)

    if args.timestep_bias_strategy == "later":
        bias_indices = slice(-num_to_bias, None)
    elif args.timestep_bias_strategy == "earlier":
        bias_indices = slice(0, num_to_bias)
    elif args.timestep_bias_strategy == "range":
        # Out of the possible 1000 timesteps, we might want to focus on eg. 200-500.
        range_begin = args.timestep_bias_begin
        range_end = args.timestep_bias_end
        if range_begin < 0:
            raise ValueError(
                "When using the range strategy for timestep bias, you must provide a beginning timestep greater or equal to zero."
            )
        if range_end > num_timesteps:
            raise ValueError(
                "When using the range strategy for timestep bias, you must provide an ending timestep smaller than the number of timesteps."
            )
        bias_indices = slice(range_begin, range_end)
    else:  # 'none' or any other string
        return weights
    if args.timestep_bias_multiplier <= 0:
        return ValueError(
            "The parameter --timestep_bias_multiplier is not intended to be used to disable the training of specific timesteps."
            " If it was intended to disable timestep bias, use `--timestep_bias_strategy none` instead."
            " A timestep bias multiplier less than or equal to 0 is not allowed."
        )

    # Apply the bias
    weights[bias_indices] *= args.timestep_bias_multiplier

    # Normalize
    weights /= weights.sum()

    return weights


#################################################################################
#                                  Training Loop                                #
#################################################################################

def main(args):
    logging_dir = Path(args.output_dir, args.logging_dir)
    # npu_config.seed_everything()
    accelerator_project_config = ProjectConfiguration(project_dir=args.output_dir, logging_dir=logging_dir)

    accelerator = Accelerator(
        gradient_accumulation_steps=args.gradient_accumulation_steps,
        mixed_precision=args.mixed_precision,
        log_with=args.report_to,
        project_config=accelerator_project_config,
    )

    initialize_sequence_parallel_state(args.sp_size)
    if args.sp_size > 1:
        assert npu_config.enable_FA == True, "Enable FA when using sequence parallel"

    if args.report_to == "wandb":
        if not is_wandb_available():
            raise ImportError("Make sure to install wandb if you want to use it for logging during training.")
        import wandb

    # Make one log on every process with the configuration for debugging.
    logging.basicConfig(
        format="%(asctime)s - %(levelname)s - %(name)s - %(message)s",
        datefmt="%m/%d/%Y %H:%M:%S",
        level=logging.INFO,
    )
    logger.info(accelerator.state, main_process_only=False)
    if accelerator.is_local_main_process:
        transformers.utils.logging.set_verbosity_warning()
        diffusers.utils.logging.set_verbosity_info()
    else:
        transformers.utils.logging.set_verbosity_error()
        diffusers.utils.logging.set_verbosity_error()

    # If passed along, set the training seed now.
    if args.seed is not None:
        set_seed(args.seed)

    # Handle the repository creation
    if accelerator.is_main_process:
        if args.output_dir is not None:
            os.makedirs(args.output_dir, exist_ok=True)

        # if args.push_to_hub:
        #     repo_id = create_repo(
        #         repo_id=args.hub_model_id or Path(args.output_dir).name, exist_ok=True, token=args.hub_token
        #     ).repo_id
    ae_stride_t, ae_stride_h, ae_stride_w = ae_stride_config[args.ae]
    assert ae_stride_h == ae_stride_w, f"Support only ae_stride_h == ae_stride_w now, but found ae_stride_h ({ae_stride_h}), ae_stride_w ({ae_stride_w})"
    args.ae_stride_t, args.ae_stride_h, args.ae_stride_w = ae_stride_t, ae_stride_h, ae_stride_w
    args.ae_stride = args.ae_stride_h
    patch_size = args.model[-3:]
    patch_size_t, patch_size_h, patch_size_w = int(patch_size[0]), int(patch_size[1]), int(patch_size[2])
    args.patch_size = patch_size_h
    args.patch_size_t, args.patch_size_h, args.patch_size_w = patch_size_t, patch_size_h, patch_size_w
    assert patch_size_h == patch_size_w, f"Support only patch_size_h == patch_size_w now, but found patch_size_h ({patch_size_h}), patch_size_w ({patch_size_w})"
    # assert args.num_frames % ae_stride_t == 0, f"Num_frames must be divisible by ae_stride_t, but found num_frames ({args.num_frames}), ae_stride_t ({ae_stride_t})."
    assert args.max_image_size % ae_stride_h == 0, f"Image size must be divisible by ae_stride_h, but found max_image_size ({args.max_image_size}),  ae_stride_h ({ae_stride_h})."

    args.stride_t = ae_stride_t * patch_size_t
    args.stride = ae_stride_h * patch_size_h
    latent_size = (args.max_image_size // ae_stride_h, args.max_image_size // ae_stride_w)

    # Setup data:
    train_dataset = getdataset(args)
    train_dataloader = torch.utils.data.DataLoader(
        train_dataset,
        # sampler=train_sampler,
        shuffle=True,
        collate_fn=Collate(args),
        batch_size=args.train_batch_size,
        num_workers=args.dataloader_num_workers,
    )

    # For mixed precision training we cast all non-trainable weigths to half-precision
    # as these weights are only used for inference, keeping weights in full precision is not required.
    weight_dtype = torch.float32
    if accelerator.mixed_precision == "fp16":
        weight_dtype = torch.float16
    elif accelerator.mixed_precision == "bf16":
        weight_dtype = torch.bfloat16

    # Create model:
    diffusion = create_diffusion(timestep_respacing="")  # default: 1000 steps, linear noise schedule
    kwargs = {}
    ae = getae_wrapper(args.ae)(args.ae_path, cache_dir=args.cache_dir, **kwargs).eval()
    if args.enable_tiling:
        ae.vae.enable_tiling()
        ae.vae.tile_overlap_factor = args.tile_overlap_factor

    kwargs = {'load_in_8bit': args.enable_8bit_t5, 'torch_dtype': weight_dtype, 'low_cpu_mem_usage': True}
    text_enc = get_text_warpper(args.text_encoder_name)(args, **kwargs).eval()
    ae.latent_size = latent_size

    if getae_wrapper(args.ae) == CausalVQVAEModelWrapper or getae_wrapper(args.ae) == CausalVAEModelWrapper:
        args.video_length = video_length = args.num_frames // ae_stride_t + 1
    else:
        video_length = args.num_frames // ae_stride_t
    model = Diffusion_models[args.model](
        in_channels=ae_channel_config[args.ae],
        out_channels=ae_channel_config[args.ae] * 2,
        # caption_channels=4096,
        # cross_attention_dim=1152,
        attention_bias=True,
        sample_size=latent_size,
        num_vector_embeds=None,
        activation_fn="gelu-approximate",
        num_embeds_ada_norm=1000,
        use_linear_projection=False,
        only_cross_attention=False,
        double_self_attention=False,
        upcast_attention=False,
        # norm_type="ada_norm_single",
        norm_elementwise_affine=False,
        norm_eps=1e-6,
        attention_type='default',
        video_length=video_length,
        attention_mode=args.attention_mode,
        compress_kv_factor=args.compress_kv_factor,
        use_rope=args.use_rope,
        model_max_length=args.model_max_length,
    )
    model.gradient_checkpointing = args.gradient_checkpointing

    # # use pretrained model?
    if args.pretrained:
        if 'safetensors' in args.pretrained:
            from safetensors.torch import load_file as safe_load
            checkpoint = safe_load(args.pretrained, device="cpu")
        else:
            checkpoint = torch.load(args.pretrained, map_location='cpu')['model']
        model_state_dict = model.state_dict()
        missing_keys, unexpected_keys = model.load_state_dict(checkpoint, strict=False)
        logger.info(f'missing_keys {len(missing_keys)} {missing_keys}, unexpected_keys {len(unexpected_keys)}')
        logger.info(
            f'Successfully load {len(model.state_dict()) - len(missing_keys)}/{len(model_state_dict)} keys from {args.pretrained}!')

    # Freeze vae and text encoders.
    ae.requires_grad_(False)
    text_enc.requires_grad_(False)
    # Set model as trainable.
    model.train()

    # Move unet, vae and text_encoder to device and cast to weight_dtype
    # The VAE is in float32 to avoid NaN losses.
    # ae.to(accelerator.device, dtype=torch.float32)
    ae.to(accelerator.device, dtype=weight_dtype)
    # ae.to(accelerator.device)
    text_enc.to(accelerator.device, dtype=weight_dtype)
    # text_enc.to(accelerator.device)

    # Create EMA for the unet.
    if args.use_ema:
        ema_model = deepcopy(model)
        ema_model = EMAModel(ema_model.parameters(), model_cls=LatteT2V, model_config=ema_model.config)

    # `accelerate` 0.16.0 will have better support for customized saving
    if version.parse(accelerate.__version__) >= version.parse("0.16.0"):
        # create custom saving & loading hooks so that `accelerator.save_state(...)` serializes in a nice format
        def save_model_hook(models, weights, output_dir):
            if accelerator.is_main_process:
                if args.use_ema:
                    ema_model.save_pretrained(os.path.join(output_dir, "model_ema"))

                for i, model in enumerate(models):
                    model.save_pretrained(os.path.join(output_dir, "model"))
                    if weights:  # Don't pop if empty
                        # make sure to pop weight so that corresponding model is not saved again
                        weights.pop()

        def load_model_hook(models, input_dir):
            if args.use_ema:
                load_model = EMAModel.from_pretrained(os.path.join(input_dir, "model_ema"), LatteT2V)
                ema_model.load_state_dict(load_model.state_dict())
                ema_model.to(accelerator.device)
                del load_model

            for i in range(len(models)):
                # pop models so that they are not loaded again
                model = models.pop()

                # load diffusers style into model
                load_model = LatteT2V.from_pretrained(input_dir, subfolder="model")
                model.register_to_config(**load_model.config)

                model.load_state_dict(load_model.state_dict())
                del load_model

        accelerator.register_save_state_pre_hook(save_model_hook)
        accelerator.register_load_state_pre_hook(load_model_hook)

    # Enable TF32 for faster training on Ampere GPUs,
    # cf https://pytorch.org/docs/stable/notes/cuda.html#tensorfloat-32-tf32-on-ampere-devices
    if args.allow_tf32:
        torch.backends.cuda.matmul.allow_tf32 = True

    if args.scale_lr:
        args.learning_rate = (
                args.learning_rate * args.gradient_accumulation_steps * args.train_batch_size * accelerator.num_processes
        )

    # Use 8-bit Adam for lower memory usage or to fine-tune the model in 16GB GPUs
    if args.use_8bit_adam:
        try:
            import bitsandbytes as bnb
        except ImportError:
            raise ImportError(
                "To use 8-bit Adam, please install the bitsandbytes library: `pip install bitsandbytes`."
            )

        optimizer_class = bnb.optim.AdamW8bit
    else:
        optimizer_class = torch.optim.AdamW

    # Optimizer creation
    params_to_optimize = model.parameters()
    optimizer = optimizer_class(
        params_to_optimize,
        lr=args.learning_rate,
        betas=(args.adam_beta1, args.adam_beta2),
        weight_decay=args.adam_weight_decay,
        eps=args.adam_epsilon,
    )

    # optimizer = torch_optimizer.Lamb(params_to_optimize, lr=1e-7, betas=(0.9, 0.999), eps=1e-08, weight_decay=1e-03,
    #                                  clamp_value=0.1, adam=False, debias=False)

    # Scheduler and math around the number of training steps.
    overrode_max_train_steps = False
    num_update_steps_per_epoch = math.ceil(len(train_dataloader) / args.gradient_accumulation_steps)
    if args.max_train_steps is None:
        args.max_train_steps = args.num_train_epochs * num_update_steps_per_epoch
        overrode_max_train_steps = True

    lr_scheduler = get_scheduler(
        args.lr_scheduler,
        optimizer=optimizer,
        num_warmup_steps=args.lr_warmup_steps * args.gradient_accumulation_steps,
        num_training_steps=args.max_train_steps * args.gradient_accumulation_steps,
    )

    # Prepare everything with our `accelerator`.
    model, optimizer, train_dataloader, lr_scheduler = accelerator.prepare(
        model, optimizer, train_dataloader, lr_scheduler
    )
    # npu_config.print_msg(f"Process {accelerator.process_index} / {accelerator.num_processes} - Dataset size: {len(train_dataset)}, train_dataloader size: {len(train_dataloader)}")

    # We need to recalculate our total training steps as the size of the training dataloader may have changed.
    num_update_steps_per_epoch = math.ceil(len(train_dataloader) / args.gradient_accumulation_steps)
    if overrode_max_train_steps:
        args.max_train_steps = args.num_train_epochs * num_update_steps_per_epoch
    # Afterwards we recalculate our number of training epochs
    args.num_train_epochs = math.ceil(args.max_train_steps / num_update_steps_per_epoch)

    # We need to initialize the trackers we use, and also store our configuration.
    # The trackers initializes automatically on the main process.
    if accelerator.is_main_process:
        accelerator.init_trackers(os.path.basename(args.output_dir), config=vars(args))

    # Train!
    total_batch_size = args.train_batch_size * accelerator.num_processes * args.gradient_accumulation_steps

    logger.info("***** Running training *****")
    logger.info(f"  Num examples = {len(train_dataset)}")
    logger.info(f"  Num Epochs = {args.num_train_epochs}")
    logger.info(f"  Instantaneous batch size per device = {args.train_batch_size}")
    logger.info(f"  Total train batch size (w. parallel, distributed & accumulation) = {total_batch_size}")
    logger.info(f"  Gradient Accumulation steps = {args.gradient_accumulation_steps}")
    logger.info(f"  Total optimization steps = {args.max_train_steps}")
    global_step = 0
    first_epoch = 0

    # Potentially load in the weights and states from a previous save
    if args.resume_from_checkpoint:
        if args.resume_from_checkpoint != "latest":
            path = os.path.basename(args.resume_from_checkpoint)
        else:
            # Get the most recent checkpoint
            dirs = os.listdir(args.output_dir)
            dirs = [d for d in dirs if d.startswith("checkpoint")]
            dirs = sorted(dirs, key=lambda x: int(x.split("-")[1]))
            path = dirs[-1] if len(dirs) > 0 else None

        if path is None:
            accelerator.print(
                f"Checkpoint '{args.resume_from_checkpoint}' does not exist. Starting a new training run."
            )
            args.resume_from_checkpoint = None
            initial_global_step = 0
        else:
            accelerator.print(f"Resuming from checkpoint {path}")
            accelerator.load_state(os.path.join(args.output_dir, path))
            global_step = int(path.split("-")[1])

            initial_global_step = global_step
            first_epoch = global_step // num_update_steps_per_epoch

    else:
        initial_global_step = 0

    progress_bar = tqdm(
        range(0, args.max_train_steps),
        initial=initial_global_step,
        desc="Steps",
        # Only show the progress bar once on each machine.
        disable=not accelerator.is_local_main_process,
    )
    progress_info = ProgressInfo(global_step, train_loss=0.0)

<<<<<<< HEAD
=======
    def sync_gradients_info(loss):
        # Checks if the accelerator has performed an optimization step behind the scenes
        progress_bar.update(1)
        progress_info.global_step += 1
        end_time = time.time()
        one_step_duration = end_time - start_time
        accelerator.log({"train_loss": progress_info.train_loss}, step=progress_info.global_step)
        npu_config.print_msg(
            f"Step: [{progress_info.global_step}], enable_LCCL={enable_LCCL}, local_loss={loss}, train_loss={progress_info.train_loss}, time_cost={one_step_duration}", rank=0)
        progress_info.train_loss = 0.0


        if accelerator.is_main_process:
            logs = {"local_loss": loss, "lr": lr_scheduler.get_last_lr()[0]}
            progress_bar.set_postfix(**logs)
            if progress_info.global_step % args.checkpointing_steps == 0 and progress_info.global_step > 1:
                # _before_ saving state, check if this save would set us over the `checkpoints_total_limit`
                if args.checkpoints_total_limit is not None:
                    checkpoints = os.listdir(args.output_dir)
                    checkpoints = [d for d in checkpoints if d.startswith("checkpoint")]
                    checkpoints = sorted(checkpoints, key=lambda x: int(x.split("-")[1]))

                    # before we save the new checkpoint, we need to have at _most_ `checkpoints_total_limit - 1` checkpoints
                    if len(checkpoints) >= args.checkpoints_total_limit:
                        num_to_remove = len(checkpoints) - args.checkpoints_total_limit + 1
                        removing_checkpoints = checkpoints[0:num_to_remove]

                        logger.info(
                            f"{len(checkpoints)} checkpoints already exist, removing {len(removing_checkpoints)} checkpoints"
                        )
                        logger.info(f"removing checkpoints: {', '.join(removing_checkpoints)}")

                        for removing_checkpoint in removing_checkpoints:
                            removing_checkpoint = os.path.join(args.output_dir, removing_checkpoint)
                            shutil.rmtree(removing_checkpoint)

                save_path = os.path.join(args.output_dir, f"checkpoint-{progress_info.global_step}")
                accelerator.save_state(save_path)
                logger.info(f"Saved state to {save_path}")

                if args.use_ema:
                    # Store the UNet parameters temporarily and load the EMA parameters to perform inference.
                    ema_model.store(model.parameters())
                    ema_model.copy_to(model.parameters())

                if args.enable_tracker and not get_sequence_parallel_state():
                    log_validation(args, model, ae, text_enc.text_enc, train_dataset.tokenizer, accelerator,
                                   weight_dtype, progress_info.global_step)



>>>>>>> f7c03f45
    def run(x, model_kwargs):
        global start_time
        start_time = time.time()
        t = torch.randint(0, diffusion.num_timesteps, (x.shape[0],), device=accelerator.device)
        loss_dict = diffusion.training_losses(model, x, t, model_kwargs)
        loss = loss_dict["loss"].mean()
        # Backpropagate
        accelerator.backward(loss)
<<<<<<< HEAD
        # accelerator.deepspeed_engine_wrapped.engine.backward(loss)
        # grad_norm = npu_config.calc_grad_norm(model)
        # accelerator.deepspeed_engine_wrapped.engine.step()
        # 梯度裁剪
        torch.nn.utils.clip_grad_norm_(model.parameters(), max_norm=1.0)

=======
        torch.nn.utils.clip_grad_norm_(model.parameters(), max_norm=1.0)
>>>>>>> f7c03f45
        if accelerator.sync_gradients:
            params_to_clip = model.parameters()
            accelerator.clip_grad_norm_(params_to_clip, args.max_grad_norm)
        optimizer.step()
        lr_scheduler.step()
        optimizer.zero_grad()

        avg_loss = accelerator.gather(loss.repeat(args.train_sp_batch_size)).mean()
        progress_info.train_loss += avg_loss.detach().item() / args.gradient_accumulation_steps

        if accelerator.sync_gradients:
            sync_gradients_info(loss)

        return loss

    def train_one_step(step_, data_item_):
        x, attn_mask, input_ids, cond_mask = data_item_
        # Sample noise that we'll add to the latents
        x = x.to(accelerator.device, dtype=weight_dtype)  # B C T+num_images H W, 16 + 4
        attn_mask = attn_mask.to(accelerator.device)  # B L or B 1+num_images L
        input_ids = input_ids.to(accelerator.device)  # B L or B 1+num_images L
        cond_mask = cond_mask.to(accelerator.device)  # B L or B 1+num_images L
        # print('x.shape, attn_mask.shape, input_ids.shape, cond_mask.shape', x.shape, attn_mask.shape,
        # input_ids.shape, cond_mask.shape)

        with torch.no_grad():
            # use for loop to avoid OOM, because T5 is too huge...
            B, _, _ = input_ids.shape  # B T+num_images L  b 1+4, L
            cond = torch.stack([text_enc(input_ids[i], cond_mask[i]) for i in range(B)])  # B 1+num_images L D

            # Map input images to latent space + normalize latents
            if args.use_image_num == 0:
                x = ae.encode(x)  # B C T H W
                cond = text_enc(input_ids, cond_mask)  # B L -> B L D
            else:
                videos, images = x[:, :, :-args.use_image_num], x[:, :, -args.use_image_num:]
                videos = ae.encode(videos)  # B C T H W

                images = rearrange(images, 'b c t h w -> (b t) c 1 h w')
                images = ae.encode(images)

                images = rearrange(images, '(b t) c 1 h w -> b c t h w', t=args.use_image_num)
                x = torch.cat([videos, images], dim=2)  # b c 17+4, h, w

        if get_sequence_parallel_state():
            loss = 0.0
            grad_norm = 0.0
            # npu_config.print_tensor_stats(attn_mask, "attn_mask before prepare_parallel_data")
            x, cond, attn_mask, cond_mask, use_image_num = prepare_parallel_data(x, cond, attn_mask, cond_mask,
                                                                                 args.use_image_num)
            # npu_config.print_tensor_stats(attn_mask, "attn_mask after prepare_parallel_data")

            for iter in range(args.train_batch_size * args.sp_size // args.train_sp_batch_size):
                with accelerator.accumulate(model):
                    st_idx = iter * args.train_sp_batch_size
                    ed_idx = (iter + 1) * args.train_sp_batch_size
                    model_kwargs = dict(encoder_hidden_states=cond[st_idx: ed_idx],
                                        attention_mask=attn_mask[st_idx: ed_idx],
                                        encoder_attention_mask=cond_mask[st_idx: ed_idx], use_image_num=use_image_num)

<<<<<<< HEAD
                    loss_ = run(x[st_idx: ed_idx], model_kwargs)
                    loss += loss_.detach().item() / (
                            args.train_batch_size * args.sp_size // args.train_sp_batch_size)
                    # grad_norm += grad_norm_ / (
                    #         args.train_batch_size * args.sp_size // args.train_sp_batch_size)
                    # Gather the losses across all processes for logging (if we use distributed training).
                    avg_loss = accelerator.gather(loss_.repeat(args.train_sp_batch_size)).mean()
                    progress_info.train_loss += avg_loss.detach().item() / (
                            args.gradient_accumulation_steps * args.train_batch_size * args.sp_size // args.train_sp_batch_size)
=======
                    run(x[st_idx: ed_idx], model_kwargs)

>>>>>>> f7c03f45
        else:
            with accelerator.accumulate(model):
                model_kwargs = dict(encoder_hidden_states=cond, attention_mask=attn_mask,
                                    encoder_attention_mask=cond_mask, use_image_num=args.use_image_num)
                run(x, model_kwargs)

<<<<<<< HEAD
        npu_config.print_msg(
            f"Step: [{step_}], local_loss={loss}, avg_loss={avg_loss}, acc_train_loss={progress_info.train_loss}",
            rank=0)

        # Checks if the accelerator has performed an optimization step behind the scenes
        if accelerator.sync_gradients:
            progress_bar.update(1)
            progress_info.global_step += 1
            end_time = time.time()
            one_step_duration = end_time - start_time
            npu_config.print_with_rank({"train_loss": progress_info.train_loss, "time_cost(s)": one_step_duration},
                                       save=True)
            accelerator.log({"train_loss": progress_info.train_loss}, step=progress_info.global_step)
            progress_info.train_loss = 0.0

            if accelerator.is_main_process:
                if progress_info.global_step % args.checkpointing_steps == 0 and progress_info.global_step > 1:
                    # _before_ saving state, check if this save would set us over the `checkpoints_total_limit`
                    if args.checkpoints_total_limit is not None:
                        checkpoints = os.listdir(args.output_dir)
                        checkpoints = [d for d in checkpoints if d.startswith("checkpoint")]
                        checkpoints = sorted(checkpoints, key=lambda x: int(x.split("-")[1]))

                        # before we save the new checkpoint, we need to have at _most_ `checkpoints_total_limit - 1` checkpoints
                        if len(checkpoints) >= args.checkpoints_total_limit:
                            num_to_remove = len(checkpoints) - args.checkpoints_total_limit + 1
                            removing_checkpoints = checkpoints[0:num_to_remove]

                            logger.info(
                                f"{len(checkpoints)} checkpoints already exist, removing {len(removing_checkpoints)} checkpoints"
                            )
                            logger.info(f"removing checkpoints: {', '.join(removing_checkpoints)}")

                            for removing_checkpoint in removing_checkpoints:
                                removing_checkpoint = os.path.join(args.output_dir, removing_checkpoint)
                                shutil.rmtree(removing_checkpoint)

                    save_path = os.path.join(args.output_dir, f"checkpoint-{progress_info.global_step}")
                    accelerator.save_state(save_path)
                    logger.info(f"Saved state to {save_path}")

            logs = {"step_loss": loss, "lr": lr_scheduler.get_last_lr()[0]}
            progress_bar.set_postfix(**logs)
=======

>>>>>>> f7c03f45

        if progress_info.global_step >= args.max_train_steps:
            return True

<<<<<<< HEAD
        if accelerator.is_main_process and accelerator.sync_gradients and progress_info.global_step > 1:
            if progress_info.global_step % args.checkpointing_steps == 0:
                if args.use_ema:
                    # Store the UNet parameters temporarily and load the EMA parameters to perform inference.
                    ema_model.store(model.parameters())
                    ema_model.copy_to(model.parameters())

                if args.enable_tracker:
                    log_validation(args, model, ae, text_enc.text_enc, train_dataset.tokenizer, accelerator,
                                   weight_dtype, progress_info.global_step)

=======
>>>>>>> f7c03f45
        return False

    def train_all_epoch(prof_=None):
        for epoch in range(first_epoch, args.num_train_epochs):
            progress_info.train_loss = 0.0
            if progress_info.global_step >= args.max_train_steps:
                return True

            for step, data_item in enumerate(train_dataloader):
                if train_one_step(step, data_item):
                    break
                if prof_:
                    prof.step()
                if step >= 2:
                    npu_config.free_mm()

    if npu_config.on_npu and npu_config.profiling:
        experimental_config = torch_npu.profiler._ExperimentalConfig(
            profiler_level=torch_npu.profiler.ProfilerLevel.Level1,
            aic_metrics=torch_npu.profiler.AiCMetrics.PipeUtilization
        )
        profile_output_path = "./npu_profiling_t2v"
        os.makedirs(profile_output_path, exist_ok=True)

        with torch_npu.profiler.profile(
                activities=[torch_npu.profiler.ProfilerActivity.NPU, torch_npu.profiler.ProfilerActivity.CPU],
                with_stack=True,
                record_shapes=True,
                profile_memory=True,
                experimental_config=experimental_config,
                schedule=torch_npu.profiler.schedule(wait=npu_config.profiling_step, warmup=0, active=1, repeat=1,
                                                     skip_first=0),
                on_trace_ready=torch_npu.profiler.tensorboard_trace_handler(f"./{profile_output_path}/")
        ) as prof:
            train_all_epoch(prof)
    else:
        train_all_epoch()

    if args.loss_save_path != None:
        npu_config.save_loss(args.loss_save_path)
    accelerator.wait_for_everyone()
    accelerator.end_training()
    destroy_sequence_parallel_group()


if __name__ == "__main__":
    parser = argparse.ArgumentParser()
    parser.add_argument("--dataset", type=str, required=True)
    parser.add_argument("--video_data", type=str, required='')
    parser.add_argument("--image_data", type=str, default='')
    parser.add_argument("--sample_rate", type=int, default=1)
    parser.add_argument("--num_frames", type=int, default=17)
    parser.add_argument("--max_image_size", type=int, default=512)
    parser.add_argument("--use_img_from_vid", action="store_true")
    parser.add_argument("--use_image_num", type=int, default=0)
    parser.add_argument("--model_max_length", type=int, default=300)

    parser.add_argument('--enable_8bit_t5', action='store_true')
    parser.add_argument('--tile_overlap_factor', type=float, default=0.25)
    parser.add_argument('--enable_tiling', action='store_true')
    parser.add_argument("--compress_kv", action="store_true")
    parser.add_argument("--attention_mode", type=str, choices=['xformers', 'math', 'flash', 'unable'],
                        default="xformers")
    parser.add_argument('--use_rope', action='store_true')
    parser.add_argument('--compress_kv_factor', type=int, default=1)

    parser.add_argument("--model", type=str, choices=list(Diffusion_models.keys()), default="Latte-XL/122")
    parser.add_argument("--pretrained", type=str, default=None)
    parser.add_argument("--ae", type=str, default="stabilityai/sd-vae-ft-mse")
    parser.add_argument("--ae_path", type=str, default="stabilityai/sd-vae-ft-mse")
    parser.add_argument("--text_encoder_name", type=str, default='DeepFloyd/t5-v1_1-xxl')
    parser.add_argument("--cache_dir", type=str, default='./cache_dir')

    parser.add_argument("--num_sampling_steps", type=int, default=50)
    parser.add_argument('--guidance_scale', type=float, default=10.0)
    parser.add_argument("--enable_tracker", action="store_true")
    parser.add_argument("--use_deepspeed", action="store_true")
    parser.add_argument("--seed", type=int, default=None, help="A seed for reproducible training.")
    parser.add_argument(
        "--output_dir",
        type=str,
        default=None,
        help="The output directory where the model predictions and checkpoints will be written.",
    )
    parser.add_argument(
        "--train_batch_size", type=int, default=16, help="Batch size (per device) for the training dataloader."
    )
    parser.add_argument("--num_train_epochs", type=int, default=100)
    parser.add_argument(
        "--max_train_steps",
        type=int,
        default=None,
        help="Total number of training steps to perform.  If provided, overrides num_train_epochs.",
    )
    parser.add_argument(
        "--checkpointing_steps",
        type=int,
        default=500,
        help=(
            "Save a checkpoint of the training state every X updates. These checkpoints can be used both as final"
            " checkpoints in case they are better than the last checkpoint, and are also suitable for resuming"
            " training using `--resume_from_checkpoint`."
        ),
    )
    parser.add_argument(
        "--checkpoints_total_limit",
        type=int,
        default=None,
        help=("Max number of checkpoints to store."),
    )
    parser.add_argument(
        "--resume_from_checkpoint",
        type=str,
        default=None,
        help=(
            "Whether training should be resumed from a previous checkpoint. Use a path saved by"
            ' `--checkpointing_steps`, or `"latest"` to automatically select the last available checkpoint.'
        ),
    )
    parser.add_argument(
        "--gradient_accumulation_steps",
        type=int,
        default=1,
        help="Number of updates steps to accumulate before performing a backward/update pass.",
    )
    parser.add_argument(
        "--gradient_checkpointing",
        action="store_true",
        help="Whether or not to use gradient checkpointing to save memory at the expense of slower backward pass.",
    )
    parser.add_argument(
        "--learning_rate",
        type=float,
        default=1e-4,
        help="Initial learning rate (after the potential warmup period) to use.",
    )
    parser.add_argument(
        "--scale_lr",
        action="store_true",
        default=False,
        help="Scale the learning rate by the number of GPUs, gradient accumulation steps, and batch size.",
    )
    parser.add_argument(
        "--lr_scheduler",
        type=str,
        default="constant",
        help=(
            'The scheduler type to use. Choose between ["linear", "cosine", "cosine_with_restarts", "polynomial",'
            ' "constant", "constant_with_warmup"]'
        ),
    )
    parser.add_argument(
        "--lr_warmup_steps", type=int, default=500, help="Number of steps for the warmup in the lr scheduler."
    )
    parser.add_argument(
        "--timestep_bias_strategy",
        type=str,
        default="none",
        choices=["earlier", "later", "range", "none"],
        help=(
            "The timestep bias strategy, which may help direct the model toward learning low or high frequency details."
            " Choices: ['earlier', 'later', 'range', 'none']."
            " The default is 'none', which means no bias is applied, and training proceeds normally."
            " The value of 'later' will increase the frequency of the model's final training timesteps."
        ),
    )
    parser.add_argument(
        "--timestep_bias_multiplier",
        type=float,
        default=1.0,
        help=(
            "The multiplier for the bias. Defaults to 1.0, which means no bias is applied."
            " A value of 2.0 will double the weight of the bias, and a value of 0.5 will halve it."
        ),
    )
    parser.add_argument(
        "--timestep_bias_begin",
        type=int,
        default=0,
        help=(
            "When using `--timestep_bias_strategy=range`, the beginning (inclusive) timestep to bias."
            " Defaults to zero, which equates to having no specific bias."
        ),
    )
    parser.add_argument(
        "--timestep_bias_end",
        type=int,
        default=1000,
        help=(
            "When using `--timestep_bias_strategy=range`, the final timestep (inclusive) to bias."
            " Defaults to 1000, which is the number of timesteps that Stable Diffusion is trained on."
        ),
    )
    parser.add_argument(
        "--timestep_bias_portion",
        type=float,
        default=0.25,
        help=(
            "The portion of timesteps to bias. Defaults to 0.25, which 25% of timesteps will be biased."
            " A value of 0.5 will bias one half of the timesteps. The value provided for `--timestep_bias_strategy` determines"
            " whether the biased portions are in the earlier or later timesteps."
        ),
    )
    parser.add_argument(
        "--snr_gamma",
        type=float,
        default=None,
        help="SNR weighting gamma to be used if rebalancing the loss. Recommended value is 5.0. "
             "More details here: https://arxiv.org/abs/2303.09556.",
    )
    parser.add_argument("--use_ema", action="store_true", help="Whether to use EMA model.")
    parser.add_argument(
        "--allow_tf32",
        action="store_true",
        help=(
            "Whether or not to allow TF32 on Ampere GPUs. Can be used to speed up training. For more information, see"
            " https://pytorch.org/docs/stable/notes/cuda.html#tensorfloat-32-tf32-on-ampere-devices"
        ),
    )
    parser.add_argument(
        "--dataloader_num_workers",
        type=int,
        default=10,
        help=(
            "Number of subprocesses to use for data loading. 0 means that the data will be loaded in the main process."
        ),
    )
    parser.add_argument(
        "--use_8bit_adam", action="store_true", help="Whether or not to use 8-bit Adam from bitsandbytes."
    )
    parser.add_argument("--adam_beta1", type=float, default=0.9, help="The beta1 parameter for the Adam optimizer.")
    parser.add_argument("--adam_beta2", type=float, default=0.999, help="The beta2 parameter for the Adam optimizer.")
    parser.add_argument("--adam_weight_decay", type=float, default=1e-2, help="Weight decay to use.")
    parser.add_argument("--adam_epsilon", type=float, default=1e-08, help="Epsilon value for the Adam optimizer")
    parser.add_argument("--max_grad_norm", default=1.0, type=float, help="Max gradient norm.")
    parser.add_argument("--push_to_hub", action="store_true", help="Whether or not to push the model to the Hub.")
    parser.add_argument("--hub_token", type=str, default=None, help="The token to use to push to the Model Hub.")
    parser.add_argument(
        "--prediction_type",
        type=str,
        default=None,
        help="The prediction_type that shall be used for training. Choose between 'epsilon' or 'v_prediction' or leave `None`. If left to `None` the default prediction type of the scheduler: `noise_scheduler.config.prediciton_type` is chosen.",
    )
    parser.add_argument(
        "--hub_model_id",
        type=str,
        default=None,
        help="The name of the repository to keep in sync with the local `output_dir`.",
    )
    parser.add_argument(
        "--logging_dir",
        type=str,
        default="logs",
        help=(
            "[TensorBoard](https://www.tensorflow.org/tensorboard) log directory. Will default to"
            " *output_dir/runs/**CURRENT_DATETIME_HOSTNAME***."
        ),
    )
    parser.add_argument(
        "--report_to",
        type=str,
        default="tensorboard",
        help=(
            'The integration to report the results and logs to. Supported platforms are `"tensorboard"`'
            ' (default), `"wandb"` and `"comet_ml"`. Use `"all"` to report to all integrations.'
        ),
    )
    parser.add_argument(
        "--mixed_precision",
        type=str,
        default=None,
        choices=["no", "fp16", "bf16"],
        help=(
            "Whether to use mixed precision. Choose between fp16 and bf16 (bfloat16). Bf16 requires PyTorch >="
            " 1.10.and an Nvidia Ampere GPU.  Default to the value of accelerate config of the current system or the"
            " flag passed with the `accelerate.launch` command. Use this argument to override the accelerate config."
        ),
    )
    parser.add_argument("--local_rank", type=int, default=-1, help="For distributed training: local_rank")
    parser.add_argument("--noise_offset", type=float, default=0, help="The scale of noise offset.")
    parser.add_argument("--sp_size", type=int, default=1, help="For sequence parallel")
    parser.add_argument("--train_sp_batch_size", type=int, default=1, help="Batch size for sequence parallel training")
    parser.add_argument("--loss_save_path", type=str, default=None, help="Path to save loss")

    args = parser.parse_args()
    main(args)<|MERGE_RESOLUTION|>--- conflicted
+++ resolved
@@ -60,12 +60,7 @@
 from opensora.models.ae import ae_stride_config, ae_channel_config
 from opensora.models.diffusion import Diffusion_models
 from opensora.sample.pipeline_videogen import VideoGenPipeline
-<<<<<<< HEAD
-from opensora.acceleration.parallel_states import initialize_sequence_parallel_state, destroy_sequence_parallel_group, \
-    get_sequence_parallel_state
-=======
 from opensora.acceleration.parallel_states import initialize_sequence_parallel_state, set_sequence_parallel_state, destroy_sequence_parallel_group, get_sequence_parallel_state, enable_LCCL
->>>>>>> f7c03f45
 from opensora.acceleration.communications import prepare_parallel_data
 
 # Will error if the minimal version of diffusers is not installed. Remove at your own risks.
@@ -76,24 +71,11 @@
 @torch.inference_mode()
 def log_validation(args, model, vae, text_encoder, tokenizer, accelerator, weight_dtype, global_step):
     rank = npu_config.rank
-<<<<<<< HEAD
-
-    validation_prompt = [
-        "A quiet beach at dawn, the waves gently lapping at the shore and the sky painted in pastel hues.",
-        "The majestic beauty of a waterfall cascading down a cliff into a serene lake.",
-        # 'The video showcases a serene and picturesque countryside setting, featuring a scenic rural landscape with a winding road stretching into the distance. The sky is consistently filled with fluffy white clouds against a bright blue backdrop throughout the video. In the foreground, there is a grassy field enclosed by a fence, with cows grazing peacefully. The surroundings are lush and green, with trees lining the roadside. As the video progresses, the camera moves slightly forward along the road, offering a slightly varied perspective of the same tranquil countryside scenery.',
-        # 'The video presents a continuous urban street scene with various elements remaining consistent throughout its duration. It features residential buildings in the background, some with balconies, and a bustling environment with parked vehicles, including a noticeable blue truck with a tarpaulin covering its contents. Near a small kiosk or stall with a blue and white striped awning, suggesting it might be a food vendor or market stall, a group of people is seen standing, engaging in what appears to be casual activities. The scene is dynamic yet largely unchanged, with the exception of a person walking across the foreground, moving from the right side towards the left, introducing a minor change in the movement within the frame. Overall, the video captures a typical urban setting with daily activities taking place.',
-        # 'a cat wearing sunglasses and working as a lifeguard at pool.',
-        # 'Slow pan upward of blazing oak fire in an indoor fireplace.',
-        # 'Yellow and black tropical fish dart through the sea.',
-        # 'A snowy forest landscape with a dirt road running through it. The road is flanked by trees covered in snow, and the ground is also covered in snow. The sun is shining, creating a bright and serene atmosphere. The road appears to be empty, and there are no people or animals visible in the video. The style of the video is a natural landscape shot, with a focus on the beauty of the snowy forest and the peacefulness of the road.'
-=======
     validation_prompt = [
         "A quiet beach at dawn, the waves gently lapping at the shore and the sky painted in pastel hues.",
         "The majestic beauty of a waterfall cascading down a cliff into a serene lake.",
         "a cat wearing sunglasses and working as a lifeguard at pool.",
         "Yellow and black tropical fish dart through the sea."
->>>>>>> f7c03f45
     ]
     logger.info(f"Running validation....\n")
     model = accelerator.unwrap_model(model)
@@ -505,8 +487,6 @@
     )
     progress_info = ProgressInfo(global_step, train_loss=0.0)
 
-<<<<<<< HEAD
-=======
     def sync_gradients_info(loss):
         # Checks if the accelerator has performed an optimization step behind the scenes
         progress_bar.update(1)
@@ -558,25 +538,16 @@
 
 
 
->>>>>>> f7c03f45
     def run(x, model_kwargs):
         global start_time
         start_time = time.time()
         t = torch.randint(0, diffusion.num_timesteps, (x.shape[0],), device=accelerator.device)
         loss_dict = diffusion.training_losses(model, x, t, model_kwargs)
         loss = loss_dict["loss"].mean()
+
         # Backpropagate
         accelerator.backward(loss)
-<<<<<<< HEAD
-        # accelerator.deepspeed_engine_wrapped.engine.backward(loss)
-        # grad_norm = npu_config.calc_grad_norm(model)
-        # accelerator.deepspeed_engine_wrapped.engine.step()
-        # 梯度裁剪
         torch.nn.utils.clip_grad_norm_(model.parameters(), max_norm=1.0)
-
-=======
-        torch.nn.utils.clip_grad_norm_(model.parameters(), max_norm=1.0)
->>>>>>> f7c03f45
         if accelerator.sync_gradients:
             params_to_clip = model.parameters()
             accelerator.clip_grad_norm_(params_to_clip, args.max_grad_norm)
@@ -600,7 +571,7 @@
         input_ids = input_ids.to(accelerator.device)  # B L or B 1+num_images L
         cond_mask = cond_mask.to(accelerator.device)  # B L or B 1+num_images L
         # print('x.shape, attn_mask.shape, input_ids.shape, cond_mask.shape', x.shape, attn_mask.shape,
-        # input_ids.shape, cond_mask.shape)
+              # input_ids.shape, cond_mask.shape)
 
         with torch.no_grad():
             # use for loop to avoid OOM, because T5 is too huge...
@@ -637,91 +608,19 @@
                                         attention_mask=attn_mask[st_idx: ed_idx],
                                         encoder_attention_mask=cond_mask[st_idx: ed_idx], use_image_num=use_image_num)
 
-<<<<<<< HEAD
-                    loss_ = run(x[st_idx: ed_idx], model_kwargs)
-                    loss += loss_.detach().item() / (
-                            args.train_batch_size * args.sp_size // args.train_sp_batch_size)
-                    # grad_norm += grad_norm_ / (
-                    #         args.train_batch_size * args.sp_size // args.train_sp_batch_size)
-                    # Gather the losses across all processes for logging (if we use distributed training).
-                    avg_loss = accelerator.gather(loss_.repeat(args.train_sp_batch_size)).mean()
-                    progress_info.train_loss += avg_loss.detach().item() / (
-                            args.gradient_accumulation_steps * args.train_batch_size * args.sp_size // args.train_sp_batch_size)
-=======
                     run(x[st_idx: ed_idx], model_kwargs)
 
->>>>>>> f7c03f45
         else:
             with accelerator.accumulate(model):
                 model_kwargs = dict(encoder_hidden_states=cond, attention_mask=attn_mask,
                                     encoder_attention_mask=cond_mask, use_image_num=args.use_image_num)
                 run(x, model_kwargs)
 
-<<<<<<< HEAD
-        npu_config.print_msg(
-            f"Step: [{step_}], local_loss={loss}, avg_loss={avg_loss}, acc_train_loss={progress_info.train_loss}",
-            rank=0)
-
-        # Checks if the accelerator has performed an optimization step behind the scenes
-        if accelerator.sync_gradients:
-            progress_bar.update(1)
-            progress_info.global_step += 1
-            end_time = time.time()
-            one_step_duration = end_time - start_time
-            npu_config.print_with_rank({"train_loss": progress_info.train_loss, "time_cost(s)": one_step_duration},
-                                       save=True)
-            accelerator.log({"train_loss": progress_info.train_loss}, step=progress_info.global_step)
-            progress_info.train_loss = 0.0
-
-            if accelerator.is_main_process:
-                if progress_info.global_step % args.checkpointing_steps == 0 and progress_info.global_step > 1:
-                    # _before_ saving state, check if this save would set us over the `checkpoints_total_limit`
-                    if args.checkpoints_total_limit is not None:
-                        checkpoints = os.listdir(args.output_dir)
-                        checkpoints = [d for d in checkpoints if d.startswith("checkpoint")]
-                        checkpoints = sorted(checkpoints, key=lambda x: int(x.split("-")[1]))
-
-                        # before we save the new checkpoint, we need to have at _most_ `checkpoints_total_limit - 1` checkpoints
-                        if len(checkpoints) >= args.checkpoints_total_limit:
-                            num_to_remove = len(checkpoints) - args.checkpoints_total_limit + 1
-                            removing_checkpoints = checkpoints[0:num_to_remove]
-
-                            logger.info(
-                                f"{len(checkpoints)} checkpoints already exist, removing {len(removing_checkpoints)} checkpoints"
-                            )
-                            logger.info(f"removing checkpoints: {', '.join(removing_checkpoints)}")
-
-                            for removing_checkpoint in removing_checkpoints:
-                                removing_checkpoint = os.path.join(args.output_dir, removing_checkpoint)
-                                shutil.rmtree(removing_checkpoint)
-
-                    save_path = os.path.join(args.output_dir, f"checkpoint-{progress_info.global_step}")
-                    accelerator.save_state(save_path)
-                    logger.info(f"Saved state to {save_path}")
-
-            logs = {"step_loss": loss, "lr": lr_scheduler.get_last_lr()[0]}
-            progress_bar.set_postfix(**logs)
-=======
-
->>>>>>> f7c03f45
+
 
         if progress_info.global_step >= args.max_train_steps:
             return True
 
-<<<<<<< HEAD
-        if accelerator.is_main_process and accelerator.sync_gradients and progress_info.global_step > 1:
-            if progress_info.global_step % args.checkpointing_steps == 0:
-                if args.use_ema:
-                    # Store the UNet parameters temporarily and load the EMA parameters to perform inference.
-                    ema_model.store(model.parameters())
-                    ema_model.copy_to(model.parameters())
-
-                if args.enable_tracker:
-                    log_validation(args, model, ae, text_enc.text_enc, train_dataset.tokenizer, accelerator,
-                                   weight_dtype, progress_info.global_step)
-
-=======
->>>>>>> f7c03f45
         return False
 
     def train_all_epoch(prof_=None):
@@ -783,8 +682,7 @@
     parser.add_argument('--tile_overlap_factor', type=float, default=0.25)
     parser.add_argument('--enable_tiling', action='store_true')
     parser.add_argument("--compress_kv", action="store_true")
-    parser.add_argument("--attention_mode", type=str, choices=['xformers', 'math', 'flash', 'unable'],
-                        default="xformers")
+    parser.add_argument("--attention_mode", type=str, choices=['xformers', 'math', 'flash', 'unable'], default="xformers")
     parser.add_argument('--use_rope', action='store_true')
     parser.add_argument('--compress_kv_factor', type=int, default=1)
 
