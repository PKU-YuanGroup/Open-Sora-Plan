--- conflicted
+++ resolved
@@ -290,16 +290,11 @@
         # image = [torch.rand(1, 3, 480, 640) for i in image_data]
         image = image.transpose(0, 1)  # [1 C H W] -> [C 1 H W]
 
-<<<<<<< HEAD
-        text = image_data['cap'] if isinstance(image_data['cap'], list) else [image_data['cap']]
-        text = [random.choice(text)]
-=======
         caps = image_data['cap'] if isinstance(image_data['cap'], list) else [image_data['cap']]
         caps = [random.choice(caps)]
         # caps = [caps[0]]
->>>>>>> 50e5e9d3
         if '/sam/' in image_data['path']:
-            text = [add_masking_notice(text[0])]
+            caps = [add_masking_notice(caps[0])]
         if image_data.get('aesthetic', None) is not None or image_data.get('aes', None) is not None:
             aes = image_data.get('aesthetic', None) or image_data.get('aes', None)
             caps = [add_aesthetic_notice_image(caps[0], aes)]
