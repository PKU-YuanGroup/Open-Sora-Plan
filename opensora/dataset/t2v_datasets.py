--- conflicted
+++ resolved
@@ -458,12 +458,7 @@
                 if self.use_motion:
                     motion_score.append(i['motion_score'])
 
-<<<<<<< HEAD
-        # import ipdb;ipdb.set_trace()
-        print(f'no_cap: {cnt_no_cap}, too_long: {cnt_too_long}, too_short: {cnt_too_short}, '
-=======
         logger.info(f'no_cap: {cnt_no_cap}, too_long: {cnt_too_long}, too_short: {cnt_too_short}, '
->>>>>>> ba11c85c
                 f'no_resolution: {cnt_no_resolution}, resolution_mismatch: {cnt_resolution_mismatch}, '
                 f'Counter(sample_size): {Counter(sample_size)}, cnt_movie: {cnt_movie}, cnt_img: {cnt_img}, '
                 f'before filter: {cnt}, after filter: {len(new_cap_list)}')
@@ -533,21 +528,6 @@
         cap_lists = []
         with open(data, 'r') as f:
             folder_anno = [i.strip().split(',') for i in f.readlines() if len(i.strip()) > 0]
-<<<<<<< HEAD
-        for folder, anno in folder_anno:
-            with open(anno, 'r') as f:
-                sub_list = json.load(f)
-            print(f'Building {anno}...')
-            for i in range(len(sub_list)):
-                sub_list[i]['path'] = opj(folder, sub_list[i]['path'])
-            if npu_config is not None:
-                if "civitai" in anno or "ideogram" in anno or "human" in anno:
-                    sub_list = sub_list[npu_config.get_node_id()::npu_config.get_node_size()]
-                else:
-                    sub_list = filter_json_by_existed_files(folder, sub_list, postfix=postfix)
-            cap_lists += sub_list
-        return cap_lists
-=======
         for folder, anno in tqdm(folder_anno):
             logger.info(f'Building {anno}...')
             if anno.endswith('.json'):
@@ -570,7 +550,6 @@
             data_roots.append(folder)
             cap_lists.append(sub_list)
         return data_roots, cap_lists
->>>>>>> ba11c85c
 
     # def get_img_cap_list(self):
     #     use_image_num = self.use_image_num if self.use_image_num != 0 else 1
