--- conflicted
+++ resolved
@@ -135,11 +135,8 @@
     data = df.to_dict(orient='records')
     return data
 
-<<<<<<< HEAD
-=======
-
-
->>>>>>> 60eebd48
+
+
 class DecordDecoder(object):
     def __init__(self, url, num_threads=1):
 
@@ -317,11 +314,7 @@
         image = rearrange(image, 'h w c -> c h w').unsqueeze(0)  #  [1 c h w]
 
         image = self.transform(image) #  [1 C H W] -> num_img [1 C H W]
-<<<<<<< HEAD
-        assert image.shape[2] == sample_h, image.shape[3] == sample_w
-=======
         assert image.shape[2] == sample_h and image.shape[3] == sample_w, f"image_data: {image_data}, but found image {image.shape}"
->>>>>>> 60eebd48
         # image = torch.rand(1, 3, sample_h, sample_w)
         image = image.transpose(0, 1)  # [1 C H W] -> [C 1 H W]
 
@@ -542,19 +535,11 @@
         len_before_filter_major = len(sample_size)
         filter_major_num = 4 * self.total_batch_size
         new_cap_list, sample_size = zip(*[[i, j] for i, j in zip(new_cap_list, sample_size) if counter[j] >= filter_major_num])
-<<<<<<< HEAD
-=======
-
->>>>>>> 60eebd48
         for idx, shape in enumerate(sample_size):
             if shape_idx_dict.get(shape, None) is None:
                 shape_idx_dict[shape] = [idx]
             else:
                 shape_idx_dict[shape].append(idx)
-<<<<<<< HEAD
-=======
-
->>>>>>> 60eebd48
         cnt_filter_minority = len_before_filter_major - len(sample_size) 
         counter = Counter(sample_size)
         
@@ -599,16 +584,10 @@
         # video_data = decord_vr.get_batch(frame_indices).asnumpy()
         # video_data = torch.from_numpy(video_data)
         video_data = decord_vr.get_batch(frame_indices)
-<<<<<<< HEAD
-        if video_data != None:
-            video_data = video_data.permute(0, 3, 1, 2)  # (T, H, W, C) -> (T C H W)
-            video_data = video_data[:, :, s_y: e_y, s_x: e_x]
-=======
         if video_data is not None:
             video_data = video_data.permute(0, 3, 1, 2)  # (T, H, W, C) -> (T C H W)
             if s_y is not None:
                 video_data = video_data[:, :, s_y: e_y, s_x: e_x]
->>>>>>> 60eebd48
         else:
             raise ValueError(f'Get video_data {video_data}')
         # del decord_vr
