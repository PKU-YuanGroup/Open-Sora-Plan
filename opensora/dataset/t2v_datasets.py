--- conflicted
+++ resolved
@@ -456,21 +456,9 @@
 
                     # resample in case high fps, such as 50/60/90/144 -> train_fps(e.g, 24)
                     frame_interval = fps / self.train_fps
-<<<<<<< HEAD
                     start_frame_idx = i.get('cut', [0])[0]
                     i['start_frame_idx'] = start_frame_idx
                     frame_indices = np.arange(start_frame_idx, start_frame_idx+i['num_frames'], frame_interval).astype(int)
-=======
-                    if torch_npu is not None:
-                        movie_names = ['20240704-02-bbc-01', '20240704-03-bbc-0203', '20240704-04-bbc-0405']
-                        if any(name in path for name in movie_names):
-                            start_frame_idx = 10 
-                        else:
-                            start_frame_idx = 0
-                    else:
-                        start_frame_idx = 10 if '/storage/dataset/movie' in path else 0  # special video
-                    frame_indices = np.arange(start_frame_idx, i['num_frames'], frame_interval).astype(int)
->>>>>>> b0dbac98
                     frame_indices = frame_indices[frame_indices < i['num_frames']]
 
                     # comment out it to enable dynamic frames training
@@ -554,14 +542,9 @@
         video_data = decord_vr.get_batch(frame_indices).asnumpy()
         video_data = torch.from_numpy(video_data)
         video_data = video_data.permute(0, 3, 1, 2)  # (T, H, W, C) -> (T C H W)
-<<<<<<< HEAD
         video_data = video_data[:, :, s_y: e_y, s_x: e_x]
         # del decord_vr
         # gc.collect()
-=======
-        del decord_vr
-        gc.collect()
->>>>>>> b0dbac98
         return video_data
     
     def opencv_read(self, video_data):
@@ -594,21 +577,8 @@
     def get_actual_frame(self, fps, start_frame_idx, clip_total_frames, path, predefine_num_frames, predefine_frame_indice):
         # resample in case high fps, such as 50/60/90/144 -> train_fps(e.g, 24)
         frame_interval = 1.0 if abs(fps - self.train_fps) < 0.1 else fps / self.train_fps
-<<<<<<< HEAD
         frame_indices = np.arange(start_frame_idx, start_frame_idx+clip_total_frames, frame_interval).astype(int)
         frame_indices = frame_indices[frame_indices < clip_total_frames]
-=======
-        if torch_npu is not None:
-            movie_names = ['20240704-02-bbc-01', '20240704-03-bbc-0203', '20240704-04-bbc-0405']
-            if any(name in path for name in movie_names):
-                start_frame_idx = 10 
-            else:
-                start_frame_idx = 0
-        else:
-            start_frame_idx = 10 if '/storage/dataset/movie' in path else 0  # special video
-        frame_indices = np.arange(start_frame_idx, total_frames, frame_interval).astype(int)
-        frame_indices = frame_indices[frame_indices < total_frames]
->>>>>>> b0dbac98
         
         # speed up
         max_speed_factor = len(frame_indices) / self.num_frames
