--- conflicted
+++ resolved
@@ -79,7 +79,6 @@
         # tokenizer = AutoTokenizer.from_pretrained("/storage/ongoing/new/Open-Sora-Plan/cache_dir/models--google--mt5-xl/snapshots/63fc6450d80515b48e026b69ef2fbbd426433e84", cache_dir=args.cache_dir)
         # tokenizer = AutoTokenizer.from_pretrained("/storage/ongoing/new/Open-Sora-Plan/cache_dir/mt5-xxl", cache_dir=args.cache_dir)
         tokenizer = AutoTokenizer.from_pretrained(args.text_encoder_name, cache_dir=args.cache_dir)
-<<<<<<< HEAD
         return T2V_dataset(args, transform=transform, temporal_sample=temporal_sample, tokenizer=tokenizer)
     elif args.dataset == 'i2v' or args.dataset == 'inpaint':
         if args.multi_scale:
@@ -116,8 +115,4 @@
         return VideoIP_dataset(args, transform=transform, resize_transform=resize_transform, temporal_sample=temporal_sample, tokenizer=tokenizer, image_processor=image_processor)
 
 
-=======
-        return T2V_dataset(args, transform=transform, temporal_sample=temporal_sample, tokenizer=tokenizer, 
-                           transform_topcrop=transform_topcrop)
->>>>>>> 219a3026
     raise NotImplementedError(args.dataset)