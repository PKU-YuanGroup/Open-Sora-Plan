--- conflicted
+++ resolved
@@ -4,26 +4,14 @@
 from torchvision import transforms
 from torchvision.transforms import Lambda
 
-<<<<<<< HEAD
-# try:
-#     import torch_npu
-#     from opensora.npu_config import npu_config
-# from .t2v_datasets_npu import T2V_dataset
-# except:
-#     torch_npu = None
-#     npu_config = None
-#     from .t2v_datasets import T2V_dataset
-from .t2v_datasets import T2V_dataset
-from .inpaint_datasets import get_inpaint_dataset
-from .transform import ToTensorVideo, TemporalRandomCrop, RandomHorizontalFlipVideo, CenterCropResizeVideo, LongSideResizeVideo, SpatialStrideCropVideo, NormalizeVideo, ToTensorAfterResize
-from opensora.models.diffusion.opensora.modeling_inpaint import ModelType, STR_TO_TYPE, TYPE_TO_STR
-=======
+
 
 from opensora.dataset.t2v_datasets import T2V_dataset
 from opensora.models.causalvideovae import ae_norm, ae_denorm
-from opensora.dataset.transform import ToTensorVideo, TemporalRandomCrop, RandomHorizontalFlipVideo, CenterCropResizeVideo, LongSideResizeVideo, SpatialStrideCropVideo
+from opensora.dataset.transform import ToTensorVideo, TemporalRandomCrop, RandomHorizontalFlipVideo, CenterCropResizeVideo, LongSideResizeVideo, SpatialStrideCropVideo, NormalizeVideo, ToTensorAfterResize
+from opensora.dataset.inpaint_datasets import get_inpaint_dataset
+from opensora.models.diffusion.opensora.modeling_inpaint import ModelType, STR_TO_TYPE, TYPE_TO_STR
 
->>>>>>> 6994d330
 
 
 def getdataset(args):
@@ -45,18 +33,16 @@
         tokenizer = AutoTokenizer.from_pretrained("/storage/ongoing/new/Open-Sora-Plan/cache_dir/mt5-xxl", cache_dir=args.cache_dir)
         # tokenizer = AutoTokenizer.from_pretrained("/storage/ongoing/new/Open-Sora-Plan/cache_dir/models--DeepFloyd--t5-v1_1-xxl/snapshots/c9c625d2ec93667ec579ede125fd3811d1f81d37", cache_dir=args.cache_dir)
         # tokenizer = AutoTokenizer.from_pretrained(args.text_encoder_name, cache_dir=args.cache_dir)
-<<<<<<< HEAD
-        return T2V_dataset(args, transform=transform, temporal_sample=temporal_sample, tokenizer=tokenizer, 
-                           transform_topcrop=transform_topcrop)
+        return T2V_dataset(args, transform=transform, temporal_sample=temporal_sample, tokenizer=tokenizer)
     elif args.dataset == 'inpaint' or args.dataset == 'i2v' or args.dataset == 'vip':
-        resize_topcrop = CenterCropResizeVideo((args.max_height, args.max_width), top_crop=True)
-        resize = CenterCropResizeVideo((args.max_height, args.max_width))
+        if args.force_resolution:
+            resize = [CenterCropResizeVideo((args.max_height, args.max_width)), ]
+        else:
+            resize = [
+                LongSideResizeVideo((args.max_height, args.max_width), skip_low_resolution=True), 
+                SpatialStrideCropVideo(stride=args.hw_stride), 
+            ]
         transform = transforms.Compose([
-            ToTensorAfterResize(),
-            # RandomHorizontalFlipVideo(p=0.5),  # in case their caption have position decription
-            norm_fun
-        ])
-        transform_topcrop = transforms.Compose([
             ToTensorAfterResize(),
             # RandomHorizontalFlipVideo(p=0.5),  # in case their caption have position decription
             norm_fun
@@ -84,12 +70,7 @@
 
         dataset = get_inpaint_dataset(args.model_type)
 
-        return dataset(args, transform=transform, resize_transform=resize, resize_transform_topcrop=resize_topcrop, temporal_sample=temporal_sample, tokenizer=tokenizer, 
-                           transform_topcrop=transform_topcrop, image_processor=image_processor)
-    
-=======
-        return T2V_dataset(args, transform=transform, temporal_sample=temporal_sample, tokenizer=tokenizer)
->>>>>>> 6994d330
+        return dataset(args, transform=transform, resize_transform=resize, temporal_sample=temporal_sample, tokenizer=tokenizer, image_processor=image_processor)
     raise NotImplementedError(args.dataset)
 
 
