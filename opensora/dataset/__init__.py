from torchvision.transforms import Compose
from transformers import AutoTokenizer, AutoImageProcessor

from torchvision import transforms
from torchvision.transforms import Lambda

# try:
#     import torch_npu
#     from opensora.npu_config import npu_config
# from .t2v_datasets_npu import T2V_dataset
# except:
#     torch_npu = None
#     npu_config = None
#     from .t2v_datasets import T2V_dataset
from .t2v_datasets import T2V_dataset
from .inpaint_datasets import Inpaint_dataset
from .videoip_datasets import VideoIP_dataset
from .transform import ToTensorVideo, TemporalRandomCrop, RandomHorizontalFlipVideo, CenterCropResizeVideo, LongSideResizeVideo, SpatialStrideCropVideo, NormalizeVideo, ToTensorDino


ae_norm = {
    'CausalVAEModel_D8_4x8x8': Lambda(lambda x: 2. * x - 1.),
    'CausalVAEModel_2x8x8': Lambda(lambda x: 2. * x - 1.),
    'CausalVAEModel_4x8x8': Lambda(lambda x: 2. * x - 1.),
    'CausalVQVAEModel_4x4x4': Lambda(lambda x: x - 0.5),
    'CausalVQVAEModel_4x8x8': Lambda(lambda x: x - 0.5),
    'VQVAEModel_4x4x4': Lambda(lambda x: x - 0.5),
    'VQVAEModel_4x8x8': Lambda(lambda x: x - 0.5),
    "bair_stride4x2x2": Lambda(lambda x: x - 0.5),
    "ucf101_stride4x4x4": Lambda(lambda x: x - 0.5),
    "kinetics_stride4x4x4": Lambda(lambda x: x - 0.5),
    "kinetics_stride2x4x4": Lambda(lambda x: x - 0.5),
    'stabilityai/sd-vae-ft-mse': transforms.Normalize(mean=[0.5, 0.5, 0.5], std=[0.5, 0.5, 0.5], inplace=True),
    'stabilityai/sd-vae-ft-ema': transforms.Normalize(mean=[0.5, 0.5, 0.5], std=[0.5, 0.5, 0.5], inplace=True),
    'vqgan_imagenet_f16_1024': Lambda(lambda x: 2. * x - 1.),
    'vqgan_imagenet_f16_16384': Lambda(lambda x: 2. * x - 1.),
    'vqgan_gumbel_f8': Lambda(lambda x: 2. * x - 1.),

}
ae_denorm = {
    'CausalVAEModel_D8_4x8x8': lambda x: (x + 1.) / 2.,
    'CausalVAEModel_2x8x8': lambda x: (x + 1.) / 2.,
    'CausalVAEModel_4x8x8': lambda x: (x + 1.) / 2.,
    'CausalVQVAEModel_4x4x4': lambda x: x + 0.5,
    'CausalVQVAEModel_4x8x8': lambda x: x + 0.5,
    'VQVAEModel_4x4x4': lambda x: x + 0.5,
    'VQVAEModel_4x8x8': lambda x: x + 0.5,
    "bair_stride4x2x2": lambda x: x + 0.5,
    "ucf101_stride4x4x4": lambda x: x + 0.5,
    "kinetics_stride4x4x4": lambda x: x + 0.5,
    "kinetics_stride2x4x4": lambda x: x + 0.5,
    'stabilityai/sd-vae-ft-mse': lambda x: 0.5 * x + 0.5,
    'stabilityai/sd-vae-ft-ema': lambda x: 0.5 * x + 0.5,
    'vqgan_imagenet_f16_1024': lambda x: (x + 1.) / 2.,
    'vqgan_imagenet_f16_16384': lambda x: (x + 1.) / 2.,
    'vqgan_gumbel_f8': lambda x: (x + 1.) / 2.,
}

def getdataset(args):
    temporal_sample = TemporalRandomCrop(args.num_frames)  # 16 x
    norm_fun = ae_norm[args.ae]
    if args.dataset == 't2v':
        resize_topcrop = [CenterCropResizeVideo((args.max_height, args.max_width), top_crop=True), ]
        # if args.multi_scale:
        #     resize = [
        #         LongSideResizeVideo(args.max_image_size, skip_low_resolution=True),
        #         SpatialStrideCropVideo(args.stride)
        #         ]
        # else:
        resize = [CenterCropResizeVideo((args.max_height, args.max_width)), ]
        transform = transforms.Compose([
            ToTensorVideo(),
            *resize, 
            # RandomHorizontalFlipVideo(p=0.5),  # in case their caption have position decription
            norm_fun
        ])
        transform_topcrop = transforms.Compose([
            ToTensorVideo(),
            *resize_topcrop, 
            # RandomHorizontalFlipVideo(p=0.5),  # in case their caption have position decription
            norm_fun
        ])
        # tokenizer = AutoTokenizer.from_pretrained("/storage/ongoing/new/Open-Sora-Plan/cache_dir/models--DeepFloyd--t5-v1_1-xxl/snapshots/c9c625d2ec93667ec579ede125fd3811d1f81d37", cache_dir=args.cache_dir)
        # tokenizer = AutoTokenizer.from_pretrained("/storage/ongoing/new/Open-Sora-Plan/cache_dir/models--google--mt5-xl/snapshots/63fc6450d80515b48e026b69ef2fbbd426433e84", cache_dir=args.cache_dir)
        tokenizer = AutoTokenizer.from_pretrained("/storage/ongoing/new/Open-Sora-Plan/cache_dir/mt5-xxl", cache_dir=args.cache_dir)
        # tokenizer = AutoTokenizer.from_pretrained(args.text_encoder_name, cache_dir=args.cache_dir)
        return T2V_dataset(args, transform=transform, temporal_sample=temporal_sample, tokenizer=tokenizer, 
                           transform_topcrop=transform_topcrop)
    elif args.dataset == 'i2v' or args.dataset == 'inpaint':
        resize_topcrop = [CenterCropResizeVideo((args.max_height, args.max_width), top_crop=True), ]
        # if args.multi_scale:
        #     resize = [
        #         LongSideResizeVideo(args.max_image_size, skip_low_resolution=True),
        #         SpatialStrideCropVideo(args.stride)
        #         ]
        # else:
        resize = [CenterCropResizeVideo((args.max_height, args.max_width)), ]
        transform = transforms.Compose([
            ToTensorVideo(),
            *resize, 
            # RandomHorizontalFlipVideo(p=0.5),  # in case their caption have position decription
            norm_fun
        ])
        transform_topcrop = transforms.Compose([
            ToTensorVideo(),
            *resize_topcrop, 
            # RandomHorizontalFlipVideo(p=0.5),  # in case their caption have position decription
            norm_fun
        ])
<<<<<<< HEAD
        transform_topcrop = transforms.Compose([
            ToTensorVideo(),
            *resize_topcrop, 
            # RandomHorizontalFlipVideo(p=0.5),  # in case their caption have position decription
            norm_fun
        ])
        # tokenizer = AutoTokenizer.from_pretrained(args.text_encoder_name, cache_dir=args.cache_dir)
        tokenizer = AutoTokenizer.from_pretrained("/storage/ongoing/new/Open-Sora-Plan/cache_dir/mt5-xxl", cache_dir=args.cache_dir)
=======
        tokenizer = AutoTokenizer.from_pretrained(args.text_encoder_name, cache_dir=args.cache_dir)
        # tokenizer = AutoTokenizer.from_pretrained("/storage/ongoing/new/Open-Sora-Plan/cache_dir/mt5-xxl", cache_dir=args.cache_dir)
>>>>>>> 8b7c285a
        return Inpaint_dataset(args, transform=transform, temporal_sample=temporal_sample, tokenizer=tokenizer, 
                           transform_topcrop=transform_topcrop)
    elif args.dataset == 'vip':
        resize_topcrop = CenterCropResizeVideo((args.max_height, args.max_width), top_crop=True)
        resize = CenterCropResizeVideo((args.max_height, args.max_width))
        transform = transforms.Compose([
            ToTensorVideo(),
            # RandomHorizontalFlipVideo(p=0.5),  # in case their caption have position decription
            norm_fun
        ])
        transform_topcrop = transforms.Compose([
            ToTensorVideo(),
            # RandomHorizontalFlipVideo(p=0.5),  # in case their caption have position decription
            norm_fun
        ])
        
        if args.max_width / args.max_height == 4 / 3:
            image_processor_center_crop = transforms.CenterCrop((518, 686))
        elif args.max_width / args.max_height == 16 / 9:
            image_processor_center_crop = transforms.CenterCrop((518, 910))
        else:
            image_processor_center_crop = transforms.CenterCrop((518, 518))

        # dino image processor
        image_processor = transforms.Compose([
            transforms.Resize(518, interpolation=transforms.InterpolationMode.BICUBIC, antialias=True, max_size=None),
            image_processor_center_crop, #
            ToTensorDino(),
            transforms.Normalize((0.4850, 0.4560, 0.4060), (0.2290, 0.2240, 0.2250)),
        ])
        # tokenizer = AutoTokenizer.from_pretrained(args.text_encoder_name, cache_dir=args.cache_dir)
        tokenizer = AutoTokenizer.from_pretrained("/storage/ongoing/new/Open-Sora-Plan/cache_dir/mt5-xxl", cache_dir=args.cache_dir)

        return VideoIP_dataset(args, transform=transform, resize_transform=resize, resize_transform_topcrop=resize_topcrop, temporal_sample=temporal_sample, tokenizer=tokenizer, 
                           transform_topcrop=transform_topcrop, image_processor=image_processor)
    raise NotImplementedError(args.dataset)<|MERGE_RESOLUTION|>--- conflicted
+++ resolved
@@ -107,7 +107,6 @@
             # RandomHorizontalFlipVideo(p=0.5),  # in case their caption have position decription
             norm_fun
         ])
-<<<<<<< HEAD
         transform_topcrop = transforms.Compose([
             ToTensorVideo(),
             *resize_topcrop, 
@@ -116,10 +115,6 @@
         ])
         # tokenizer = AutoTokenizer.from_pretrained(args.text_encoder_name, cache_dir=args.cache_dir)
         tokenizer = AutoTokenizer.from_pretrained("/storage/ongoing/new/Open-Sora-Plan/cache_dir/mt5-xxl", cache_dir=args.cache_dir)
-=======
-        tokenizer = AutoTokenizer.from_pretrained(args.text_encoder_name, cache_dir=args.cache_dir)
-        # tokenizer = AutoTokenizer.from_pretrained("/storage/ongoing/new/Open-Sora-Plan/cache_dir/mt5-xxl", cache_dir=args.cache_dir)
->>>>>>> 8b7c285a
         return Inpaint_dataset(args, transform=transform, temporal_sample=temporal_sample, tokenizer=tokenizer, 
                            transform_topcrop=transform_topcrop)
     elif args.dataset == 'vip':
