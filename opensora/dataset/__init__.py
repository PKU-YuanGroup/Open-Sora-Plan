--- conflicted
+++ resolved
@@ -26,32 +26,10 @@
             MaxHWResizeVideo(args.max_hxw), 
             SpatialStrideCropVideo(stride=args.hw_stride), 
         ]
-<<<<<<< HEAD
-        resize_for_img = None
-        if args.max_height_for_img is not None and args.max_width_for_img is not None:
-            assert args.max_height_for_img > 0 and args.max_width_for_img > 0
-            assert args.max_height_for_img > args.max_height and args.max_width_for_img > args.max_width
-            resize_for_img = [
-                LongSideResizeVideo((args.max_height_for_img, args.max_width_for_img), skip_low_resolution=args.skip_low_resolution), 
-                SpatialStrideCropVideo(stride=args.hw_stride), 
-            ]
-
-    # tokenizer_1 = AutoTokenizer.from_pretrained(args.text_encoder_name_1, cache_dir=args.cache_dir)
-    if torch_npu is not None:
-        tokenizer_1 = AutoTokenizer.from_pretrained('/home/save_dir/pretrained/t5/t5-v1_1-xxl', cache_dir=args.cache_dir)
-    else:        
-        tokenizer_1 = AutoTokenizer.from_pretrained('/storage/cache_dir/models--DeepFloyd--t5-v1_1-xxl/snapshots/c9c625d2ec93667ec579ede125fd3811d1f81d37', cache_dir=args.cache_dir)
-=======
-    transform = transforms.Compose([
-        ToTensorVideo(),
-        *resize, 
-        norm_fun
-    ])  # also work for img, because img is video when frame=1
 
     # tokenizer_1 = AutoTokenizer.from_pretrained(args.text_encoder_name_1, cache_dir=args.cache_dir)
     tokenizer_1 = AutoTokenizer.from_pretrained("/storage/ongoing/new/Open-Sora-Plan/cache_dir/mt5-xxl", cache_dir=args.cache_dir)
     # tokenizer_1 = AutoTokenizer.from_pretrained('/storage/cache_dir/t5-v1_1-xl', cache_dir=args.cache_dir)
->>>>>>> 6e700c5c
     tokenizer_2 = None
     if args.text_encoder_name_2 is not None:
         # tokenizer_2 = AutoTokenizer.from_pretrained(args.text_encoder_name_2, cache_dir=args.cache_dir)
@@ -65,14 +43,6 @@
             *resize, 
             norm_fun
         ])  # also work for img, because img is video when frame=1
-
-        transform_img = None
-        if resize_for_img is not None:
-            transform_img = transforms.Compose([
-                ToTensorVideo(),
-                *resize_for_img, 
-                norm_fun
-            ])
         return T2V_dataset(
             args, transform=transform, temporal_sample=temporal_sample, 
             tokenizer_1=tokenizer_1, tokenizer_2=tokenizer_2
@@ -83,11 +53,8 @@
             ToTensorAfterResize(),
             norm_fun,
         ])
-        resize_transform_img = None
-        if resize_for_img is not None:
-            resize_transform_img = Compose(resize_for_img)
         return Inpaint_dataset(
-            args, resize_transform=resize_transform, transform=transform, resize_transform_img=resize_transform_img, 
+            args, resize_transform=resize_transform, transform=transform, 
             temporal_sample=temporal_sample, tokenizer_1=tokenizer_1, tokenizer_2=tokenizer_2
         )
     raise NotImplementedError(args.dataset)
