import math
from einops import rearrange
import decord
from torch.nn import functional as F
import torch
from typing import Optional
import torch.utils
import torch.utils.data
import torch
from torch.utils.data import Sampler
from typing import List


IMG_EXTENSIONS = ['.jpg', '.JPG', '.jpeg', '.JPEG', '.png', '.PNG']

def is_image_file(filename):
    return any(filename.endswith(extension) for extension in IMG_EXTENSIONS)

class DecordInit(object):
    """Using Decord(https://github.com/dmlc/decord) to initialize the video_reader."""

    def __init__(self, num_threads=1):
        self.num_threads = num_threads
        self.ctx = decord.cpu(0)

    def __call__(self, filename):
        """Perform the Decord initialization.
        Args:
            results (dict): The resulting dict to be modified and passed
                to the next transform in pipeline.
        """
        reader = decord.VideoReader(filename,
                                    ctx=self.ctx,
                                    num_threads=self.num_threads)
        return reader

    def __repr__(self):
        repr_str = (f'{self.__class__.__name__}('
                    f'sr={self.sr},'
                    f'num_threads={self.num_threads})')
        return repr_str

def pad_to_multiple(number, ds_stride):
    remainder = number % ds_stride
    if remainder == 0:
        return number
    else:
        padding = ds_stride - remainder
        return number + padding

class Collate:
    def __init__(self, args):
        self.group_frame = args.group_frame
        self.group_resolution = args.group_resolution

        self.max_height = args.max_height
        self.max_width = args.max_width
        self.ae_stride = args.ae_stride
        self.ae_stride_t = args.ae_stride_t
        self.ae_stride_thw = (self.ae_stride_t, self.ae_stride, self.ae_stride)
        self.ae_stride_1hw = (1, self.ae_stride, self.ae_stride)

        self.patch_size = args.patch_size
        self.patch_size_t = args.patch_size_t
        self.patch_size_thw = (self.patch_size_t, self.patch_size, self.patch_size)
        self.patch_size_1hw = (1, self.patch_size, self.patch_size)

        self.num_frames = args.num_frames
        self.use_image_num = args.use_image_num
        self.max_thw = (self.num_frames, self.max_height, self.max_width)
        self.max_1hw = (1, self.max_height, self.max_width)

    def package(self, batch):

        batch_tubes_vid, input_ids_vid, cond_mask_vid = None, None, None
        batch_tubes_img, input_ids_img, cond_mask_img = None, None, None
        # import ipdb;ipdb.set_trace()
        if self.num_frames > 1:
            batch_tubes_vid = [i['video_data']['video'] for i in batch]  # b [c t h w]
            input_ids_vid = torch.stack([i['video_data']['input_ids'] for i in batch])  # b 1 l
            cond_mask_vid = torch.stack([i['video_data']['cond_mask'] for i in batch])  # b 1 l
        if self.num_frames == 1 or self.use_image_num != 0: 
            batch_tubes_img = [j for i in batch for j in i['image_data']['image']]  # b*num_img [c 1 h w]
            input_ids_img = torch.stack([i['image_data']['input_ids'] for i in batch])  # b image_num l
            cond_mask_img = torch.stack([i['image_data']['cond_mask'] for i in batch])  # b image_num l
        return batch_tubes_vid, input_ids_vid, cond_mask_vid, batch_tubes_img, input_ids_img, cond_mask_img

    def __call__(self, batch):
        batch_tubes_vid, input_ids_vid, cond_mask_vid, batch_tubes_img, input_ids_img, cond_mask_img = self.package(batch)

        ds_stride = self.ae_stride * self.patch_size
        t_ds_stride = self.ae_stride_t * self.patch_size_t
        if self.num_frames > 1 and self.use_image_num == 0:
            pad_batch_tubes, attention_mask = self.process(batch_tubes_vid, t_ds_stride, ds_stride, 
                                                      self.max_thw, self.ae_stride_thw, self.patch_size_thw, extra_1=True)
            # attention_mask: b t h w
            # input_ids, cond_mask = input_ids_vid.squeeze(1), cond_mask_vid.squeeze(1)  # b 1 l -> b l
            input_ids, cond_mask = input_ids_vid, cond_mask_vid  # b 1 l
        elif self.num_frames > 1 and self.use_image_num != 0:
            raise NotImplementedError
            pad_batch_tubes_vid, attention_mask_vid = self.process(batch_tubes_vid, t_ds_stride, ds_stride, 
                                                                   self.max_thw, self.ae_stride_thw, self.patch_size_thw, extra_1=True)
            # attention_mask_vid: b t h w

            pad_batch_tubes_img, attention_mask_img = self.process(batch_tubes_img, 1, ds_stride, 
                                                                   self.max_1hw, self.ae_stride_1hw, self.patch_size_1hw, extra_1=False)
            pad_batch_tubes_img = rearrange(pad_batch_tubes_img, '(b i) c 1 h w -> b c i h w', i=self.use_image_num)
            attention_mask_img = rearrange(attention_mask_img, '(b i) 1 h w -> b i h w', i=self.use_image_num)
            pad_batch_tubes = torch.cat([pad_batch_tubes_vid, pad_batch_tubes_img], dim=2)  # concat at temporal, video first
            # attention_mask_img: b num_img h w
            attention_mask = torch.cat([attention_mask_vid, attention_mask_img], dim=1)  # b t+num_img h w
            input_ids = torch.cat([input_ids_vid, input_ids_img], dim=1)  # b 1+num_img hw
            cond_mask = torch.cat([cond_mask_vid, cond_mask_img], dim=1)  # b 1+num_img hw
        else:
            # import ipdb;ipdb.set_trace()
            pad_batch_tubes_img, attention_mask_img = self.process(batch_tubes_img, 1, ds_stride, 
                                                                   self.max_1hw, self.ae_stride_1hw, self.patch_size_1hw, extra_1=False)
            pad_batch_tubes = rearrange(pad_batch_tubes_img, '(b i) c 1 h w -> b c i h w', i=1)
            attention_mask = rearrange(attention_mask_img, '(b i) 1 h w -> b i h w', i=1)
            input_ids, cond_mask = input_ids_img, cond_mask_img  # b 1 l
        
        assert not torch.any(torch.isnan(pad_batch_tubes)), 'after pad_batch_tubes'
        return pad_batch_tubes, attention_mask, input_ids, cond_mask

    def process(self, batch_tubes, t_ds_stride, ds_stride, max_thw, ae_stride_thw, patch_size_thw, extra_1):
        # pad to max multiple of ds_stride
        batch_input_size = [i.shape for i in batch_tubes]  # [(c t h w), (c t h w)]
        if self.group_frame:
            max_t = max([i[1] for i in batch_input_size])
            max_h = max([i[2] for i in batch_input_size])
            max_w = max([i[3] for i in batch_input_size])
        else:
            max_t, max_h, max_w = max_thw
        pad_max_t, pad_max_h, pad_max_w = pad_to_multiple(max_t-1+self.ae_stride_t if extra_1 else max_t, t_ds_stride), \
                                          pad_to_multiple(max_h, ds_stride), \
                                          pad_to_multiple(max_w, ds_stride)
        pad_max_t = pad_max_t + 1 - self.ae_stride_t if extra_1 else pad_max_t
        each_pad_t_h_w = [[pad_max_t - i.shape[1],
                           pad_max_h - i.shape[2],
                           pad_max_w - i.shape[3]] for i in batch_tubes]
        pad_batch_tubes = [F.pad(im,
                                 (0, pad_w,
                                  0, pad_h,
                                  0, pad_t), value=0) for (pad_t, pad_h, pad_w), im in zip(each_pad_t_h_w, batch_tubes)]
        pad_batch_tubes = torch.stack(pad_batch_tubes, dim=0)

        # make attention_mask
        # first_channel_first_frame, first_channel_other_frame = pad_batch_tubes[:, :1, :1], pad_batch_tubes[:, :1, 1:]  # first channel to make attention_mask
        # attention_mask_first_frame = F.max_pool3d(first_channel_first_frame, kernel_size=(1, *ae_stride_thw[1:]), stride=(1, *ae_stride_thw[1:]))
        # if first_channel_other_frame.numel() != 0:
        #     attention_mask_other_frame = F.max_pool3d(first_channel_other_frame, kernel_size=ae_stride_thw, stride=ae_stride_thw)
        #     attention_mask = torch.cat([attention_mask_first_frame, attention_mask_other_frame], dim=2)
        # else:
        #     attention_mask = attention_mask_first_frame
        # attention_mask = attention_mask[:, 0].bool().float()  # b t h w, do not channel

        max_tube_size = [pad_max_t, pad_max_h, pad_max_w]
        max_latent_size = [((max_tube_size[0]-1) // ae_stride_thw[0] + 1) if extra_1 else (max_tube_size[0] // ae_stride_thw[0]),
                           max_tube_size[1] // ae_stride_thw[1],
                           max_tube_size[2] // ae_stride_thw[2]]
        valid_latent_size = [[int(math.ceil((i[1]-1) / ae_stride_thw[0])) + 1 if extra_1 else int(math.ceil(i[1] / ae_stride_thw[0])),
                            int(math.ceil(i[2] / ae_stride_thw[1])),
                            int(math.ceil(i[3] / ae_stride_thw[2]))] for i in batch_input_size]
        attention_mask = [F.pad(torch.ones(i, dtype=pad_batch_tubes.dtype),
                                (0, max_latent_size[2] - i[2],
                                 0, max_latent_size[1] - i[1],
                                 0, max_latent_size[0] - i[0]), value=0) for i in valid_latent_size]
        attention_mask = torch.stack(attention_mask)  # b t h w

        # if self.group_frame:
        #     if not torch.all(torch.any(attention_mask.flatten(-2), dim=-1)):
        #         print('batch_input_size', batch_input_size)
        #         print('max_t, max_h, max_w', max_t, max_h, max_w)
        #         print('pad_max_t, pad_max_h, pad_max_w', pad_max_t, pad_max_h, pad_max_w)
        #         print('each_pad_t_h_w', each_pad_t_h_w)
        #         print('max_tube_size', max_tube_size)
        #         print('max_latent_size', max_latent_size)
        #         print('valid_latent_size', valid_latent_size)
                # import ipdb;ipdb.set_trace()
            # assert torch.all(torch.any(attention_mask.flatten(-2), dim=-1)), "skip special batch"

        # max_tube_size = [pad_max_t, pad_max_h, pad_max_w]
        # max_latent_size = [((max_tube_size[0]-1) // ae_stride_thw[0] + 1) if extra_1 else (max_tube_size[0] // ae_stride_thw[0]),
        #                    max_tube_size[1] // ae_stride_thw[1],
        #                    max_tube_size[2] // ae_stride_thw[2]]
        # max_patchify_latent_size = [((max_latent_size[0]-1) // patch_size_thw[0] + 1) if extra_1 else (max_latent_size[0] // patch_size_thw[0]),
        #                             max_latent_size[1] // patch_size_thw[1],
        #                             max_latent_size[2] // patch_size_thw[2]]
        # valid_patchify_latent_size = [[int(math.ceil((i[1]-1) / t_ds_stride)) + 1 if extra_1 else int(math.ceil(i[1] / t_ds_stride)),
        #                                int(math.ceil(i[2] / ds_stride)),
        #                                int(math.ceil(i[3] / ds_stride))] for i in batch_input_size]
        # attention_mask = [F.pad(torch.ones(i),
        #                         (0, max_patchify_latent_size[2] - i[2],
        #                          0, max_patchify_latent_size[1] - i[1],
        #                          0, max_patchify_latent_size[0] - i[0]), value=0) for i in valid_patchify_latent_size]
        # attention_mask = torch.stack(attention_mask)  # b t h w
        return pad_batch_tubes, attention_mask

<<<<<<< HEAD
class VideoIP_Collate(Collate):
    def __init__(self, args):
        super().__init__(args)


    def package_clip_data(self, batch):

        clip_vid, clip_img = None, None
        if self.num_frames > 1:
            clip_vid = torch.stack([i['video_data']['clip_video'] for i in batch]) # [b t c h w]
        
        if self.num_frames == 1 or self.use_image_num != 0:
            clip_img = torch.stack([i['image_data']['clip_image'] for i in batch]) # [b num_img c h w]

        return clip_vid, clip_img

    def __call__(self, batch):
        clip_vid, clip_img = self.package_clip_data(batch)

        pad_batch_tubes, attention_mask, input_ids, cond_mask = super().__call__(batch)

        if self.num_frames > 1 and self.use_image_num == 0:
            clip_data = clip_vid # b t c h w
        elif self.num_frames > 1 and self.use_image_num != 0:
            clip_data = torch.cat([clip_vid, clip_img], dim=1) # b t+num_img c h w
        else: # num_frames == 1 (only image) 
            clip_data = clip_img # b 1 c h w
        
        return pad_batch_tubes, attention_mask, input_ids, cond_mask, clip_data
        
=======
def split_to_even_chunks(indices, lengths, num_chunks):
    """
    Split a list of indices into `chunks` chunks of roughly equal lengths.
    """

    if len(indices) % num_chunks != 0:
        return [indices[i::num_chunks] for i in range(num_chunks)]

    num_indices_per_chunk = len(indices) // num_chunks

    chunks = [[] for _ in range(num_chunks)]
    chunks_lengths = [0 for _ in range(num_chunks)]
    for index in indices:
        shortest_chunk = chunks_lengths.index(min(chunks_lengths))
        chunks[shortest_chunk].append(index)
        chunks_lengths[shortest_chunk] += lengths[index]
        if len(chunks[shortest_chunk]) == num_indices_per_chunk:
            chunks_lengths[shortest_chunk] = float("inf")

    return chunks

def group_frame_fun(indices, lengths):
    # sort by num_frames
    indices.sort(key=lambda i: lengths[i], reverse=True)
    return indices

def group_resolution_fun(indices):
    raise NotImplementedError
    return indices

def group_frame_and_resolution_fun(indices):
    raise NotImplementedError
    return indices

def get_length_grouped_indices(lengths, batch_size, world_size, generator=None, group_frame=False, group_resolution=False, seed=42):
    # We need to use torch for the random part as a distributed sampler will set the random seed for torch.
    if generator is None:
        generator = torch.Generator().manual_seed(seed)  # every rank will generate a fixed order but random index
    # print('lengths', lengths)
    
    indices = torch.randperm(len(lengths), generator=generator).tolist()
    # print('indices', indices)

    if group_frame and not group_resolution:
        indices = group_frame_fun(indices, lengths)
    elif not group_frame and group_resolution:
        indices = group_resolution_fun(indices)
    elif group_frame and group_resolution:
        indices = group_frame_and_resolution_fun(indices)
    # print('sort indices', indices)
    # print('sort lengths', [lengths[i] for i in indices])
    
    megabatch_size = world_size * batch_size
    megabatches = [indices[i: i + megabatch_size] for i in range(0, len(lengths), megabatch_size)]
    # print('\nmegabatches', megabatches)
    megabatches = [sorted(megabatch, key=lambda i: lengths[i], reverse=True) for megabatch in megabatches]
    megabatches_len = [[lengths[i] for i in megabatch] for megabatch in megabatches]
    # print('\nsorted megabatches', megabatches)
    # print('\nsorted megabatches_len', megabatches_len)
    megabatches = [split_to_even_chunks(megabatch, lengths, world_size) for megabatch in megabatches]
    # print('\nsplit_to_even_chunks megabatches', megabatches)
    # print('\nsplit_to_even_chunks len', [lengths[i] for megabatch in megabatches for batch in megabatch for i in batch])
    # return [i for megabatch in megabatches for batch in megabatch for i in batch]

    indices = torch.randperm(len(megabatches), generator=generator).tolist()
    shuffled_megabatches = [megabatches[i] for i in indices]
    # print('\nshuffled_megabatches', shuffled_megabatches)
    # print('\nshuffled_megabatches len', [lengths[i] for megabatch in shuffled_megabatches for batch in megabatch for i in batch])

    return [i for megabatch in shuffled_megabatches for batch in megabatch for i in batch]


class LengthGroupedSampler(Sampler):
    r"""
    Sampler that samples indices in a way that groups together features of the dataset of roughly the same length while
    keeping a bit of randomness.
    """

    def __init__(
        self,
        batch_size: int,
        world_size: int,
        lengths: Optional[List[int]] = None, 
        group_frame=False, 
        group_resolution=False, 
        generator=None,
    ):
        if lengths is None:
            raise ValueError("Lengths must be provided.")

        self.batch_size = batch_size
        self.world_size = world_size
        self.lengths = lengths
        self.group_frame = group_frame
        self.group_resolution = group_resolution
        self.generator = generator

    def __len__(self):
        return len(self.lengths)

    def __iter__(self):
        indices = get_length_grouped_indices(self.lengths, self.batch_size, self.world_size, group_frame=self.group_frame, 
                                             group_resolution=self.group_resolution, generator=self.generator)
        return iter(indices)
>>>>>>> dd7acfb4
<|MERGE_RESOLUTION|>--- conflicted
+++ resolved
@@ -196,38 +196,6 @@
         # attention_mask = torch.stack(attention_mask)  # b t h w
         return pad_batch_tubes, attention_mask
 
-<<<<<<< HEAD
-class VideoIP_Collate(Collate):
-    def __init__(self, args):
-        super().__init__(args)
-
-
-    def package_clip_data(self, batch):
-
-        clip_vid, clip_img = None, None
-        if self.num_frames > 1:
-            clip_vid = torch.stack([i['video_data']['clip_video'] for i in batch]) # [b t c h w]
-        
-        if self.num_frames == 1 or self.use_image_num != 0:
-            clip_img = torch.stack([i['image_data']['clip_image'] for i in batch]) # [b num_img c h w]
-
-        return clip_vid, clip_img
-
-    def __call__(self, batch):
-        clip_vid, clip_img = self.package_clip_data(batch)
-
-        pad_batch_tubes, attention_mask, input_ids, cond_mask = super().__call__(batch)
-
-        if self.num_frames > 1 and self.use_image_num == 0:
-            clip_data = clip_vid # b t c h w
-        elif self.num_frames > 1 and self.use_image_num != 0:
-            clip_data = torch.cat([clip_vid, clip_img], dim=1) # b t+num_img c h w
-        else: # num_frames == 1 (only image) 
-            clip_data = clip_img # b 1 c h w
-        
-        return pad_batch_tubes, attention_mask, input_ids, cond_mask, clip_data
-        
-=======
 def split_to_even_chunks(indices, lengths, num_chunks):
     """
     Split a list of indices into `chunks` chunks of roughly equal lengths.
@@ -331,5 +299,4 @@
     def __iter__(self):
         indices = get_length_grouped_indices(self.lengths, self.batch_size, self.world_size, group_frame=self.group_frame, 
                                              group_resolution=self.group_resolution, generator=self.generator)
-        return iter(indices)
->>>>>>> dd7acfb4
+        return iter(indices)