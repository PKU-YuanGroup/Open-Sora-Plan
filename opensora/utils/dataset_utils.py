--- conflicted
+++ resolved
@@ -196,7 +196,6 @@
         # attention_mask = torch.stack(attention_mask)  # b t h w
         return pad_batch_tubes, attention_mask
 
-<<<<<<< HEAD
 class VideoIP_Collate(Collate):
     def __init__(self, args):
         super().__init__(args)
@@ -227,7 +226,6 @@
         
         return pad_batch_tubes, attention_mask, input_ids, cond_mask, clip_data
         
-=======
 def split_to_even_chunks(indices, lengths, num_chunks):
     """
     Split a list of indices into `chunks` chunks of roughly equal lengths.
@@ -331,5 +329,4 @@
     def __iter__(self):
         indices = get_length_grouped_indices(self.lengths, self.batch_size, self.world_size, group_frame=self.group_frame, 
                                              group_resolution=self.group_resolution, generator=self.generator)
-        return iter(indices)
->>>>>>> 527d5296
+        return iter(indices)