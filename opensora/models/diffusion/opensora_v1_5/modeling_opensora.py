import os
import numpy as np
from torch import nn
import torch
from einops import rearrange, repeat
from typing import Any, Dict, Optional, Tuple, List
from torch.nn import functional as F
from diffusers.models.modeling_outputs import Transformer2DModelOutput
from diffusers.utils import is_torch_version, deprecate
from diffusers.configuration_utils import ConfigMixin, register_to_config
from diffusers.models.modeling_utils import ModelMixin
from diffusers.models.normalization import RMSNorm
from diffusers.models.embeddings import PixArtAlphaTextProjection
from opensora.models.diffusion.opensora_v1_5.modules import CombinedTimestepTextProjEmbeddings, BasicTransformerBlock, AdaNorm
from opensora.utils.utils import to_2tuple
from opensora.models.diffusion.common import PatchEmbed2D
try:
    import torch_npu
    from opensora.npu_config import npu_config
    from opensora.acceleration.parallel_states import get_sequence_parallel_state, hccl_info
except:
    torch_npu = None
    npu_config = None
    from opensora.utils.parallel_states import get_sequence_parallel_state, nccl_info



def prepare_sparse_mask(attention_mask, encoder_attention_mask, sparse_n, head_num):
    attention_mask = attention_mask.unsqueeze(1)
    encoder_attention_mask = encoder_attention_mask.unsqueeze(1)
    l = attention_mask.shape[-1]
    if l % (sparse_n * sparse_n) == 0:
        pad_len = 0
    else:
        pad_len = sparse_n * sparse_n - l % (sparse_n * sparse_n)

    attention_mask_sparse = F.pad(attention_mask, (0, pad_len, 0, 0), value=-10000.0)
    attention_mask_sparse_1d = rearrange(
        attention_mask_sparse, 
        'b 1 1 (g k) -> (k b) 1 1 g', 
        k=sparse_n
        )
    attention_mask_sparse_1d_group = rearrange(
        attention_mask_sparse, 
        'b 1 1 (n m k) -> (m b) 1 1 (n k)',
        m=sparse_n, 
        k=sparse_n
        )
    encoder_attention_mask_sparse = encoder_attention_mask.repeat(sparse_n, 1, 1, 1)

    attention_mask_sparse_1d = torch.cat([attention_mask_sparse_1d, encoder_attention_mask_sparse], dim=-1)
    attention_mask_sparse_1d_group = torch.cat([attention_mask_sparse_1d_group, encoder_attention_mask_sparse], dim=-1)

    if npu_config is not None:
        attention_mask_sparse_1d = npu_config.get_attention_mask(
            attention_mask_sparse_1d, attention_mask_sparse_1d.shape[-1]
            )
        attention_mask_sparse_1d_group = npu_config.get_attention_mask(
            attention_mask_sparse_1d_group, attention_mask_sparse_1d_group.shape[-1]
            )
    else:
        attention_mask_sparse_1d = attention_mask_sparse_1d.repeat_interleave(head_num, dim=1)
        attention_mask_sparse_1d_group = attention_mask_sparse_1d_group.repeat_interleave(head_num, dim=1)

    return {
                False: attention_mask_sparse_1d,
                True: attention_mask_sparse_1d_group
            }


def create_custom_forward(module, return_dict=None):
    def custom_forward(*inputs):
        if return_dict is not None:
            return module(*inputs, return_dict=return_dict)
        else:
            return module(*inputs)

    return custom_forward

ckpt_kwargs: Dict[str, Any] = {"use_reentrant": False} if is_torch_version(">=", "1.11.0") else {}
                

class OpenSoraT2V_v1_5(ModelMixin, ConfigMixin):
    _supports_gradient_checkpointing = True

    @register_to_config
    def __init__(
        self,
        num_attention_heads: int = 16,
        attention_head_dim: int = 88,
        in_channels: Optional[int] = None,
        out_channels: Optional[int] = None,
        num_layers: List[int] = [2, 4, 8, 4, 2], 
        sparse_n: List[int] = [1, 4, 16, 4, 1], 
        dropout: float = 0.0,
        attention_bias: bool = True,
        sample_size_h: Optional[int] = None,
        sample_size_w: Optional[int] = None,
        sample_size_t: Optional[int] = None,
        patch_size: Optional[int] = None,
        patch_size_t: Optional[int] = None,
        activation_fn: str = "gelu-approximate",
        norm_elementwise_affine: bool = True,
        norm_eps: float = 1e-6,
        caption_channels: int = None,
        interpolation_scale_h: float = 1.0,
        interpolation_scale_w: float = 1.0,
        interpolation_scale_t: float = 1.0,
        sparse1d: bool = False,
        pooled_projection_dim: int = 1024, 
        timestep_embed_dim: int = 512,
        norm_cls: str = 'rms_norm', 
        skip_connection: bool = True
    ):
        super().__init__()
        # Set some common variables used across the board.
        self.out_channels = in_channels if out_channels is None else out_channels
        self.config.hidden_size = self.config.num_attention_heads * self.config.attention_head_dim
        self.gradient_checkpointing = True
        if norm_cls == 'rms_norm':
            self.norm_cls = RMSNorm
        elif norm_cls == 'layer_norm':
            self.norm_cls = nn.LayerNorm

        assert len(self.config.num_layers) == len(self.config.sparse_n)
        assert len(self.config.num_layers) % 2 == 1
        assert all([i % 2 == 0 for i in self.config.num_layers])

        self._init_patched_inputs()

    def _init_patched_inputs(self):

        # 0. some param
        self.config.sample_size = (self.config.sample_size_h, self.config.sample_size_w)
        interpolation_scale_thw = (
            self.config.interpolation_scale_t, 
            self.config.interpolation_scale_h, 
            self.config.interpolation_scale_w
            )
        
        # 1. patch embedding
        self.patch_embed = PatchEmbed2D(
            patch_size=self.config.patch_size,
            in_channels=self.config.in_channels,
            embed_dim=self.config.hidden_size,
        )
        
        # 2. time embedding and pooled text embedding
        self.time_text_embed = CombinedTimestepTextProjEmbeddings(
            timestep_embed_dim=self.config.timestep_embed_dim, 
            embedding_dim=self.config.timestep_embed_dim, 
            pooled_projection_dim=self.config.pooled_projection_dim
        )

        # 3. anthor text embedding
        self.caption_projection = nn.Linear(self.config.caption_channels, self.config.hidden_size)

        # forward transformer blocks
        self.transformer_blocks = []
        self.skip_norm_linear = []
        self.skip_norm_linear_enc = []
        for idx, (num_layer, sparse_n) in enumerate(zip(self.config.num_layers, self.config.sparse_n)):
            is_last_stage = idx == len(self.config.num_layers) - 1
            if self.config.skip_connection and idx > len(self.config.num_layers) // 2:
                self.skip_norm_linear.append(
                    nn.Sequential(
                        self.norm_cls(
                            self.config.hidden_size*2, 
                            elementwise_affine=self.config.norm_elementwise_affine, 
                            eps=self.config.norm_eps
                            ), 
                        nn.Linear(self.config.hidden_size*2, self.config.hidden_size), 
                    )
                )
                self.skip_norm_linear_enc.append(
                    nn.Sequential(
                        self.norm_cls(
                            self.config.hidden_size*2, 
                            elementwise_affine=self.config.norm_elementwise_affine, 
                            eps=self.config.norm_eps
                            ), 
                        nn.Linear(self.config.hidden_size*2, self.config.hidden_size), 
                    )
                )
            stage_blocks = nn.ModuleList(
                [
                    BasicTransformerBlock(
                        self.config.hidden_size,
                        self.config.num_attention_heads,
                        self.config.attention_head_dim,
                        self.config.timestep_embed_dim, 
                        dropout=self.config.dropout,
                        activation_fn=self.config.activation_fn,
                        attention_bias=self.config.attention_bias,
                        norm_elementwise_affine=self.config.norm_elementwise_affine,
                        norm_eps=self.config.norm_eps,
                        interpolation_scale_thw=interpolation_scale_thw, 
                        sparse1d=self.config.sparse1d if sparse_n > 1 else False, 
                        sparse_n=sparse_n, 
                        sparse_group=i % 2 == 1 if sparse_n > 1 else False, 
                        context_pre_only=is_last_stage and (i == num_layer - 1), 
                        # context_pre_only=True, 
                        norm_cls=self.config.norm_cls, 
                    )
                    for i in range(num_layer)
                ]
            )
            self.transformer_blocks.append(stage_blocks)
        self.transformer_blocks = nn.ModuleList(self.transformer_blocks)
        if self.config.skip_connection:
            self.skip_norm_linear = nn.ModuleList(self.skip_norm_linear)
            self.skip_norm_linear_enc = nn.ModuleList(self.skip_norm_linear_enc)

        # norm out and unpatchfy
        self.norm_final = self.norm_cls(
            self.config.hidden_size, eps=self.config.norm_eps, 
            elementwise_affine=self.config.norm_elementwise_affine
            )
        self.norm_out = AdaNorm(
            embedding_dim=self.config.timestep_embed_dim,
            output_dim=self.config.hidden_size * 2,  # shift and scale
            norm_elementwise_affine=self.config.norm_elementwise_affine,
            norm_eps=self.config.norm_eps,
            chunk_dim=1,
            norm_cls=self.config.norm_cls, 
        )
        self.proj_out = nn.Linear(
            self.config.hidden_size, self.config.patch_size_t * self.config.patch_size * self.config.patch_size * self.out_channels
        )

    def _set_gradient_checkpointing(self, module, value=False):
        self.gradient_checkpointing = value

    def forward(
        self,
        hidden_states: torch.Tensor,
        timestep: Optional[torch.LongTensor] = None,
        pooled_projections: Optional[torch.Tensor] = None,
        encoder_hidden_states: Optional[torch.Tensor] = None,
        attention_mask: Optional[torch.Tensor] = None,
        encoder_attention_mask: Optional[torch.Tensor] = None,
        return_dict: bool = True,
        **kwargs, 
    ):
        
        batch_size, c, frame, h, w = hidden_states.shape
        # ensure attention_mask is a bias, and give it a singleton query_tokens dimension.
        #   we may have done this conversion already, e.g. if we came here via UNet2DConditionModel#forward.
        #   we can tell by counting dims; if ndim == 2: it's a mask rather than a bias.
        # expects mask of shape:
        #   [batch, key_tokens]
        # adds singleton query_tokens dimension:
        #   [batch,                    1, key_tokens]
        # this helps to broadcast it as a bias over attention scores, which will be in one of the following shapes:
        #   [batch,  heads, query_tokens, key_tokens] (e.g. torch sdp attn)
        #   [batch * heads, query_tokens, key_tokens] (e.g. xformers or classic attn)
        if attention_mask is not None and attention_mask.ndim == 4:
            # assume that mask is expressed as:
            #   (1 = keep,      0 = discard)
            # convert mask into a bias that can be added to attention scores:
            #   (keep = +0,     discard = -10000.0)
            # b, frame, h, w -> a video with images
            # b, 1, h, w -> only images
            attention_mask = attention_mask.to(self.dtype)

            attention_mask = attention_mask.unsqueeze(1)  # b 1 t h w
            attention_mask = F.max_pool3d(
                attention_mask, 
                kernel_size=(self.config.patch_size_t, self.config.patch_size, self.config.patch_size), 
                stride=(self.config.patch_size_t, self.config.patch_size, self.config.patch_size)
                )
            attention_mask = rearrange(attention_mask, 'b 1 t h w -> (b 1) 1 (t h w)') 
            attention_mask = (1 - attention_mask.bool().to(self.dtype)) * -10000.0


        # convert encoder_attention_mask to a bias the same way we do for attention_mask
        if encoder_attention_mask is not None and encoder_attention_mask.ndim == 3:  
            # b, 1, l -> only images
            encoder_attention_mask = (1 - encoder_attention_mask.to(self.dtype)) * -10000.0


        # 1. Input
        frame = ((frame - 1) // self.config.patch_size_t + 1) if frame % 2 == 1 else frame // self.config.patch_size_t  # patchfy
        height, width = hidden_states.shape[-2] // self.config.patch_size, hidden_states.shape[-1] // self.config.patch_size


        hidden_states, encoder_hidden_states, embedded_timestep = self._operate_on_patched_inputs(
            hidden_states, encoder_hidden_states, timestep, pooled_projections
        )
        # To
        # x            (t*h*w b d) or (t//sp*h*w b d)
        # cond_1       (l b d) or (l//sp b d)
        hidden_states = rearrange(hidden_states, 'b s h -> s b h', b=batch_size).contiguous()
        encoder_hidden_states = rearrange(encoder_hidden_states, 'b s h -> s b h', b=batch_size).contiguous()

        self.sparse_mask = {}
        if npu_config is None:
            if get_sequence_parallel_state():
                head_num = self.config.num_attention_heads // nccl_info.world_size
            else:
                head_num = self.config.num_attention_heads
        else:
            head_num = None
        for sparse_n in list(set(self.config.sparse_n)):
            self.sparse_mask[sparse_n] = prepare_sparse_mask(
                attention_mask, encoder_attention_mask, sparse_n, head_num
                )

        # 2. Blocks
        hidden_states, encoder_hidden_states, skip_connections = self._operate_on_enc(
            hidden_states, encoder_hidden_states, 
            embedded_timestep, frame, height, width
            )
        
        hidden_states, encoder_hidden_states = self._operate_on_mid(
            hidden_states, encoder_hidden_states, 
            embedded_timestep, frame, height, width
            )
        
        hidden_states, encoder_hidden_states = self._operate_on_dec(
            hidden_states, skip_connections, encoder_hidden_states, 
            embedded_timestep, frame, height, width
            )

        # To (b, t*h*w, h) or (b, t//sp*h*w, h)
        hidden_states = rearrange(hidden_states, 's b h -> b s h', b=batch_size).contiguous()

        # 3. Output
        output = self._get_output_for_patched_inputs(
            hidden_states, embedded_timestep, frame, height=height, width=width,
        )  # b c t h w

        if not return_dict:
            return (output,)

        return Transformer2DModelOutput(sample=output)

    def _operate_on_enc(
            self, hidden_states, encoder_hidden_states, 
            embedded_timestep, frame, height, width
        ):
        
        skip_connections = []
        for idx, stage_block in enumerate(self.transformer_blocks[:len(self.config.num_layers)//2]):
            for idx_, block in enumerate(stage_block):
                # print(f'------------enc stage_block_{idx}, block_{idx_}------------------')
                # print(f'enc stage_block_{idx}, block_{idx_} ', 
                #       f'sparse1d {block.sparse1d}, sparse_n {block.sparse_n}, sparse_group {block.sparse_group} '
                #       f'sparse_mask {block.sparse_n}, sparse_group {block.sparse_group}')
                attention_mask = self.sparse_mask[block.sparse_n][block.sparse_group]
                if self.training and self.gradient_checkpointing:
                    hidden_states, encoder_hidden_states = torch.utils.checkpoint.checkpoint(
                        create_custom_forward(block),
                        hidden_states,
                        attention_mask,
                        encoder_hidden_states,
                        embedded_timestep,
                        frame, 
                        height, 
                        width, 
                        **ckpt_kwargs,
                    )
                else:
                    hidden_states, encoder_hidden_states = block(
                        hidden_states,
                        attention_mask=attention_mask,
                        encoder_hidden_states=encoder_hidden_states,
                        embedded_timestep=embedded_timestep,
                        frame=frame, 
                        height=height, 
                        width=width, 
                    )
                # print(f'enc hidden_states, block_{idx_} ', 
                #         f'max {hidden_states.max()}, min {hidden_states.min()}, mean {hidden_states.mean()}, std {hidden_states.std()}')
                # print(f'enc encoder_hidden_states, block_{idx_} ', 
                #         f'max {encoder_hidden_states.max()}, min {encoder_hidden_states.min()}, mean {encoder_hidden_states.mean()}, std {encoder_hidden_states.std()}')
            if self.config.skip_connection:
                skip_connections.append([hidden_states, encoder_hidden_states])
        # import sys;sys.exit()
        return hidden_states, encoder_hidden_states, skip_connections

    def _operate_on_mid(
            self, hidden_states, encoder_hidden_states, 
            embedded_timestep, frame, height, width
        ):
        
        for idx_, block in enumerate(self.transformer_blocks[len(self.config.num_layers)//2]):
            # print(f'------------mid block_{idx_}------------------')
            # print(f'mid, block_{idx_} ', 
            #         f'sparse1d {block.sparse1d}, sparse_n {block.sparse_n}, sparse_group {block.sparse_group} '
            #         f'sparse_mask {block.sparse_n}, sparse_group {block.sparse_group}')
            attention_mask = self.sparse_mask[block.sparse_n][block.sparse_group]
            if self.training and self.gradient_checkpointing:
                hidden_states, encoder_hidden_states = torch.utils.checkpoint.checkpoint(
                    create_custom_forward(block),
                    hidden_states,
                    attention_mask,
                    encoder_hidden_states,
                    embedded_timestep,
                    frame, 
                    height, 
                    width, 
                    **ckpt_kwargs,
                )
            else:
                hidden_states, encoder_hidden_states = block(
                    hidden_states,
                    attention_mask=attention_mask,
                    encoder_hidden_states=encoder_hidden_states,
                    embedded_timestep=embedded_timestep,
                    frame=frame, 
                    height=height, 
                    width=width, 
                )
            # print(f'mid hidden_states, block_{idx_} ', 
            #         f'max {hidden_states.max()}, min {hidden_states.min()}, mean {hidden_states.mean()}, std {hidden_states.std()}')
            # print(f'mid encoder_hidden_states, block_{idx_} ', 
            #         f'max {encoder_hidden_states.max()}, min {encoder_hidden_states.min()}, mean {encoder_hidden_states.mean()}, std {encoder_hidden_states.std()}')
        
        return hidden_states, encoder_hidden_states


    def _operate_on_dec(
            self, hidden_states, skip_connections, encoder_hidden_states, 
            embedded_timestep, frame, height, width
        ):
        
        for idx, stage_block in enumerate(self.transformer_blocks[-(len(self.config.num_layers)//2):]):
            if self.config.skip_connection:
                skip_hidden_states, skip_encoder_hidden_states = skip_connections.pop()
                # print("hidden_state:",  "mean", hidden_states.mean(), "std", hidden_states.std())
                # print("skip_hidden_states:",  "mean", skip_hidden_states.mean(), "std", skip_hidden_states.std())
                hidden_states = torch.cat([hidden_states, skip_hidden_states], dim=-1)
                hidden_states = self.skip_norm_linear[idx](hidden_states)
                # print("encoder_hidden_states:",  "mean", encoder_hidden_states.mean(), "std", encoder_hidden_states.std())
                # print("skip_encoder_hidden_states:",  "mean", skip_encoder_hidden_states.mean(), "std", skip_encoder_hidden_states.std())
                encoder_hidden_states = torch.cat([encoder_hidden_states, skip_encoder_hidden_states], dim=-1)
                encoder_hidden_states = self.skip_norm_linear_enc[idx](encoder_hidden_states)
            for idx_, block in enumerate(stage_block):
                # print(f'------------dec stage_block_{idx}, block_{idx_}------------------')
                # print(f'dec stage_block_{idx}, block_{idx_} ', 
                #       f'sparse1d {block.sparse1d}, sparse_n {block.sparse_n}, sparse_group {block.sparse_group} '
                #       f'sparse_mask {block.sparse_n}, sparse_group {block.sparse_group}')
                attention_mask = self.sparse_mask[block.sparse_n][block.sparse_group]
                if self.training and self.gradient_checkpointing:
                    hidden_states, encoder_hidden_states = torch.utils.checkpoint.checkpoint(
                        create_custom_forward(block),
                        hidden_states,
                        attention_mask,
                        encoder_hidden_states,
                        embedded_timestep,
                        frame, 
                        height, 
                        width, 
                        **ckpt_kwargs,
                    )
                else:
                    hidden_states, encoder_hidden_states = block(
                        hidden_states,
                        attention_mask=attention_mask,
                        encoder_hidden_states=encoder_hidden_states,
                        embedded_timestep=embedded_timestep,
                        frame=frame, 
                        height=height, 
                        width=width, 
                    )
                # print(f'dec hidden_states, block_{idx_} ', 
                #         f'max {hidden_states.max()}, min {hidden_states.min()}, mean {hidden_states.mean()}, std {hidden_states.std()}')
                # print(f'dec encoder_hidden_states, block_{idx_} ', 
                #         f'max {encoder_hidden_states.max()}, min {encoder_hidden_states.min()}, mean {encoder_hidden_states.mean()}, std {encoder_hidden_states.std()}')
        return hidden_states, encoder_hidden_states


    def _operate_on_patched_inputs(self, hidden_states, encoder_hidden_states, timestep, pooled_projections):
        
        # print(f'enc hidden_states, ', 
        #         f'max {hidden_states.max()}, min {hidden_states.min()}, mean {hidden_states.mean()}, std {hidden_states.std()}')
        # print(f'enc encoder_hidden_states, ', 
        #         f'max {encoder_hidden_states.max()}, min {encoder_hidden_states.min()}, mean {encoder_hidden_states.mean()}, std {encoder_hidden_states.std()}')
        hidden_states = self.patch_embed(hidden_states.to(self.dtype))
        assert pooled_projections.shape[1] == 1
        pooled_projections = pooled_projections.squeeze(1)  # b 1 1 d -> b 1 d
        timesteps_emb = self.time_text_embed(timestep, pooled_projections)  # (N, D)
            
        encoder_hidden_states = self.caption_projection(encoder_hidden_states)  # b, 1, l, d
        assert encoder_hidden_states.shape[1] == 1
        encoder_hidden_states = encoder_hidden_states.squeeze(1)
        # print('_operate_on_patched_inputs')
        # print(f'enc timesteps_emb, ', 
        #         f'max {timesteps_emb.max()}, min {timesteps_emb.min()}, mean {timesteps_emb.mean()}, std {timesteps_emb.std()}')
        # print(f'enc hidden_states, ', 
        #         f'max {hidden_states.max()}, min {hidden_states.min()}, mean {hidden_states.mean()}, std {hidden_states.std()}')
        # print(f'enc encoder_hidden_states, ', 
        #         f'max {encoder_hidden_states.max()}, min {encoder_hidden_states.min()}, mean {encoder_hidden_states.mean()}, std {encoder_hidden_states.std()}')
        # print('-----------------------')
        return hidden_states, encoder_hidden_states, timesteps_emb
    
    def _get_output_for_patched_inputs(
        self, hidden_states, embedded_timestep, num_frames, height, width
    ):  
        hidden_states = self.norm_final(hidden_states)
        # print(f'norm_final, ', 
        #         f'max {hidden_states.max()}, min {hidden_states.min()}, mean {hidden_states.mean()}, std {hidden_states.std()}')
        # Modulation
        hidden_states = self.norm_out(hidden_states, temb=embedded_timestep)
        # print(f'norm_out, ', 
        #         f'max {hidden_states.max()}, min {hidden_states.min()}, mean {hidden_states.mean()}, std {hidden_states.std()}')
        # unpatchify
        hidden_states = self.proj_out(hidden_states)
        # print(f'proj_out, ', 
        #         f'max {hidden_states.max()}, min {hidden_states.min()}, mean {hidden_states.mean()}, std {hidden_states.std()}')
        hidden_states = hidden_states.reshape(
            -1, num_frames, height, width, 
            self.config.patch_size_t, self.config.patch_size, self.config.patch_size, self.out_channels
        )
        hidden_states = torch.einsum("nthwopqc->nctohpwq", hidden_states)
        output = hidden_states.reshape(
            -1, 
            self.out_channels, 
            num_frames * self.config.patch_size_t, 
            height * self.config.patch_size, 
            width * self.config.patch_size
        )
        # import sys;sys.exit()
        return output



def OpenSoraT2V_v1_5_3B_122(**kwargs):
    if kwargs.get('sparse_n', None) is not None:
        kwargs.pop('sparse_n')
    return OpenSoraT2V_v1_5(  # 32 layers
        num_layers=[2, 4, 6, 8, 6, 4, 2], sparse_n=[1, 2, 4, 8, 4, 2, 1], 
        attention_head_dim=72, num_attention_heads=32, 
        timestep_embed_dim=768, patch_size_t=1, patch_size=2, 
        caption_channels=2048, pooled_projection_dim=1280, **kwargs
    )

def OpenSoraT2V_v1_5_7B_122(**kwargs):
    if kwargs.get('sparse_n', None) is not None:
        kwargs.pop('sparse_n')
    return OpenSoraT2V_v1_5(  # 36 layers
        num_layers=[2, 4, 8, 8, 8, 4, 2], sparse_n=[1, 2, 4, 8, 4, 2, 1], 
        attention_head_dim=96, num_attention_heads=32, 
        timestep_embed_dim=1280, patch_size_t=1, patch_size=2, 
        caption_channels=2048, pooled_projection_dim=1280, **kwargs
    )


def OpenSoraT2V_v1_5_13B_122(**kwargs):
    if kwargs.get('sparse_n', None) is not None:
        kwargs.pop('sparse_n')
    return OpenSoraT2V_v1_5(  # 44 layers
        num_layers=[2, 6, 8, 12, 8, 6, 2], sparse_n=[1, 2, 4, 8, 4, 2, 1], 
        attention_head_dim=96, num_attention_heads=40, 
        timestep_embed_dim=1536, patch_size_t=1, patch_size=2, 
        caption_channels=2048, pooled_projection_dim=1280, **kwargs
    )

OpenSora_v1_5_models = {
    "OpenSoraT2V_v1_5-3B/122": OpenSoraT2V_v1_5_3B_122, 
    "OpenSoraT2V_v1_5-3B/122": OpenSoraT2V_v1_5_3B_122, 
    "OpenSoraT2V_v1_5-7B/122": OpenSoraT2V_v1_5_7B_122, 
    "OpenSoraT2V_v1_5-13B/122": OpenSoraT2V_v1_5_13B_122, 
}

OpenSora_v1_5_models_class = {
    "OpenSoraT2V_v1_5-3B/122": OpenSoraT2V_v1_5,
    "OpenSoraT2V_v1_5-3B/122": OpenSoraT2V_v1_5,
    "OpenSoraT2V_v1_5-7B/122": OpenSoraT2V_v1_5,
    "OpenSoraT2V_v1_5-13B/122": OpenSoraT2V_v1_5,
}

if __name__ == '__main__':
    '''
    python opensora/models/diffusion/opensora_v1_5/modeling_opensora.py
    '''
    from opensora.models.causalvideovae import ae_stride_config, ae_channel_config
    from opensora.models.causalvideovae import ae_norm, ae_denorm
    from opensora.models import CausalVAEModelWrapper
    args = type('args', (), 
    {
        'ae': 'WFVAEModel_D32_8x8x8', 
        'model_max_length': 300, 
        'max_height': 640,
        'max_width': 640,
        'num_frames': 105,
        'compress_kv_factor': 1, 
        'interpolation_scale_t': 1,
        'interpolation_scale_h': 1,
        'interpolation_scale_w': 1,
        "sparse1d": True, 
        "rank": 64, 
    }
    )
    b = 1
    c = 32
    cond_c = 2048
    cond_c1 = 1280
    num_timesteps = 1000
    ae_stride_t, ae_stride_h, ae_stride_w = ae_stride_config[args.ae]
    latent_size = (args.max_height // ae_stride_h, args.max_width // ae_stride_w)
    num_frames = (args.num_frames - 1) // ae_stride_t + 1

    # device = torch.device('cpu')
    device = torch.device('cuda:0')
    model = OpenSoraT2V_v1_5_13B_122(
        in_channels=c, 
        out_channels=c, 
        sample_size_h=latent_size, 
        sample_size_w=latent_size, 
        sample_size_t=num_frames, 
        norm_cls='rms_norm', 
        interpolation_scale_t=args.interpolation_scale_t, 
        interpolation_scale_h=args.interpolation_scale_h, 
        interpolation_scale_w=args.interpolation_scale_w, 
        sparse1d=args.sparse1d, 
        )
    
    print(model)
    print(f'{sum(p.numel() for p in model.parameters() if p.requires_grad) / 1e9} B')
    # import sys;sys.exit()
    try:
        # path = "/storage/ongoing/new/7.19anyres/Open-Sora-Plan/bs32x8x1_anyx93x640x640_fps16_lr1e-5_snr5_ema9999_sparse1d4_dit_l_mt5xxl_vpred_zerosnr/checkpoint-43000/model_ema/diffusion_pytorch_model.safetensors"
        # ckpt = torch.load(path, map_location="cpu")
        # msg = model.load_state_dict(ckpt, strict=True)
        print(msg)
    except Exception as e:
        print(e)
<<<<<<< HEAD
    print(model)
    print(f'{sum(p.numel() for p in model.parameters() if p.requires_grad) / 1e9} B')
    # import sys;sys.exit()
    # x = torch.randn(b, c,  1+(args.num_frames-1)//ae_stride_t, args.max_height//ae_stride_h, args.max_width//ae_stride_w).to(device)
    # cond = torch.randn(b, 1, args.model_max_length, cond_c).to(device)
    # attn_mask = torch.randint(0, 2, (b, 1+(args.num_frames-1)//ae_stride_t, args.max_height//ae_stride_h, args.max_width//ae_stride_w)).to(device)  # B L or B 1+num_images L
    # cond_mask = torch.randint(0, 2, (b, 1, args.model_max_length)).to(device)  # B 1 L
    # timestep = torch.randint(0, 1000, (b,), device=device)
    # pooled_projections = torch.randn(b, 1, cond_c1).to(device)
    # model_kwargs = dict(hidden_states=x, encoder_hidden_states=cond, attention_mask=attn_mask, pooled_projections=pooled_projections, 
    #                     encoder_attention_mask=cond_mask, timestep=timestep)
    # with torch.no_grad():
    #     output = model(**model_kwargs)
=======
    model = model.to(device)
    x = torch.randn(b, c,  1+(args.num_frames-1)//ae_stride_t, args.max_height//ae_stride_h, args.max_width//ae_stride_w).to(device)
    cond = torch.randn(b, 1, args.model_max_length, cond_c).to(device)
    attn_mask = torch.randint(0, 2, (b, 1+(args.num_frames-1)//ae_stride_t, args.max_height//ae_stride_h, args.max_width//ae_stride_w)).to(device)  # B L or B 1+num_images L
    cond_mask = torch.randint(0, 2, (b, 1, args.model_max_length)).to(device)  # B 1 L
    timestep = torch.randint(0, 1000, (b,), device=device)
    pooled_projections = torch.randn(b, 1, cond_c1).to(device)
    model_kwargs = dict(hidden_states=x, encoder_hidden_states=cond, attention_mask=attn_mask, pooled_projections=pooled_projections, 
                        encoder_attention_mask=cond_mask, timestep=timestep)
    with torch.no_grad():
        output = model(**model_kwargs)
>>>>>>> 60eebd48
    print(output[0].shape)
    # model.save_pretrained('./test_v1_5')
<|MERGE_RESOLUTION|>--- conflicted
+++ resolved
@@ -627,21 +627,6 @@
         print(msg)
     except Exception as e:
         print(e)
-<<<<<<< HEAD
-    print(model)
-    print(f'{sum(p.numel() for p in model.parameters() if p.requires_grad) / 1e9} B')
-    # import sys;sys.exit()
-    # x = torch.randn(b, c,  1+(args.num_frames-1)//ae_stride_t, args.max_height//ae_stride_h, args.max_width//ae_stride_w).to(device)
-    # cond = torch.randn(b, 1, args.model_max_length, cond_c).to(device)
-    # attn_mask = torch.randint(0, 2, (b, 1+(args.num_frames-1)//ae_stride_t, args.max_height//ae_stride_h, args.max_width//ae_stride_w)).to(device)  # B L or B 1+num_images L
-    # cond_mask = torch.randint(0, 2, (b, 1, args.model_max_length)).to(device)  # B 1 L
-    # timestep = torch.randint(0, 1000, (b,), device=device)
-    # pooled_projections = torch.randn(b, 1, cond_c1).to(device)
-    # model_kwargs = dict(hidden_states=x, encoder_hidden_states=cond, attention_mask=attn_mask, pooled_projections=pooled_projections, 
-    #                     encoder_attention_mask=cond_mask, timestep=timestep)
-    # with torch.no_grad():
-    #     output = model(**model_kwargs)
-=======
     model = model.to(device)
     x = torch.randn(b, c,  1+(args.num_frames-1)//ae_stride_t, args.max_height//ae_stride_h, args.max_width//ae_stride_w).to(device)
     cond = torch.randn(b, 1, args.model_max_length, cond_c).to(device)
@@ -653,6 +638,5 @@
                         encoder_attention_mask=cond_mask, timestep=timestep)
     with torch.no_grad():
         output = model(**model_kwargs)
->>>>>>> 60eebd48
     print(output[0].shape)
     # model.save_pretrained('./test_v1_5')
