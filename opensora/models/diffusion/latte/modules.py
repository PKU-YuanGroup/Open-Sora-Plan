from importlib import import_module
import math
import numpy as np
from typing import Any, Dict, Optional, Tuple, Callable, Union
from diffusers.utils import USE_PEFT_BACKEND, BaseOutput, deprecate, is_xformers_available
from diffusers.models.lora import LoRACompatibleConv, LoRACompatibleLinear

import torch
import torch.nn.functional as F
from torch import nn
from diffusers.utils.torch_utils import maybe_allow_in_graph
from diffusers.models.embeddings import SinusoidalPositionalEmbedding, TimestepEmbedding, Timesteps
from diffusers.models.normalization import AdaLayerNorm, AdaLayerNormZero
from diffusers.models.attention_processor import SpatialNorm, LORA_ATTENTION_PROCESSORS, \
    CustomDiffusionAttnProcessor, CustomDiffusionXFormersAttnProcessor, CustomDiffusionAttnProcessor2_0, \
    AttnAddedKVProcessor, AttnAddedKVProcessor2_0, SlicedAttnAddedKVProcessor, XFormersAttnAddedKVProcessor, \
    LoRAAttnAddedKVProcessor, LoRAXFormersAttnProcessor, XFormersAttnProcessor, LoRAAttnProcessor2_0, LoRAAttnProcessor, \
    AttnProcessor, SlicedAttnProcessor, logger
from diffusers.models.activations import GEGLU, GELU, ApproximateGELU

from dataclasses import dataclass

from opensora.models.diffusion.utils.pos_embed import get_2d_sincos_pos_embed, RoPE1D, RoPE2D, LinearScalingRoPE2D, \
    LinearScalingRoPE1D

try:
    import torch_npu
except:
    pass
from opensora.npu_config import npu_config

if is_xformers_available():
    import xformers
    import xformers.ops
else:
    xformers = None
from opensora.acceleration.parallel_states import get_sequence_parallel_state, hccl_info, lccl_info, enable_LCCL
from opensora.acceleration.communications import all_to_all_SBH
import torch_npu


class CombinedTimestepSizeEmbeddings(nn.Module):
    """
    For PixArt-Alpha.

    Reference:
    https://github.com/PixArt-alpha/PixArt-alpha/blob/0f55e922376d8b797edd44d25d0e7464b260dcab/diffusion/model/nets/PixArtMS.py#L164C9-L168C29
    """

    def __init__(self, embedding_dim, size_emb_dim, use_additional_conditions: bool = False):
        super().__init__()

        self.outdim = size_emb_dim
        self.time_proj = Timesteps(num_channels=256, flip_sin_to_cos=True, downscale_freq_shift=0)
        self.timestep_embedder = TimestepEmbedding(in_channels=256, time_embed_dim=embedding_dim)

        self.use_additional_conditions = use_additional_conditions
        if use_additional_conditions:
            self.use_additional_conditions = True
            self.additional_condition_proj = Timesteps(num_channels=256, flip_sin_to_cos=True, downscale_freq_shift=0)
            self.resolution_embedder = TimestepEmbedding(in_channels=256, time_embed_dim=size_emb_dim)
            self.aspect_ratio_embedder = TimestepEmbedding(in_channels=256, time_embed_dim=size_emb_dim)

    def apply_condition(self, size: torch.Tensor, batch_size: int, embedder: nn.Module):
        if size.ndim == 1:
            size = size[:, None]

        if size.shape[0] != batch_size:
            size = size.repeat(batch_size // size.shape[0], 1)
            if size.shape[0] != batch_size:
                raise ValueError(f"`batch_size` should be {size.shape[0]} but found {batch_size}.")

        current_batch_size, dims = size.shape[0], size.shape[1]
        size = size.reshape(-1)
        size_freq = self.additional_condition_proj(size).to(size.dtype)

        size_emb = embedder(size_freq)
        size_emb = size_emb.reshape(current_batch_size, dims * self.outdim)
        return size_emb

    def forward(self, timestep, resolution, aspect_ratio, batch_size, hidden_dtype):
        timesteps_proj = self.time_proj(timestep)
        timesteps_emb = self.timestep_embedder(timesteps_proj.to(dtype=hidden_dtype))  # (N, D)

        if self.use_additional_conditions:
            resolution = self.apply_condition(resolution, batch_size=batch_size, embedder=self.resolution_embedder)
            aspect_ratio = self.apply_condition(
                aspect_ratio, batch_size=batch_size, embedder=self.aspect_ratio_embedder
            )
            conditioning = timesteps_emb + torch.cat([resolution, aspect_ratio], dim=1)
        else:
            conditioning = timesteps_emb

        return conditioning


class CaptionProjection(nn.Module):
    """
    Projects caption embeddings. Also handles dropout for classifier-free guidance.

    Adapted from https://github.com/PixArt-alpha/PixArt-alpha/blob/master/diffusion/model/nets/PixArt_blocks.py
    """

    def __init__(self, in_features, hidden_size, num_tokens=120):
        super().__init__()
        self.linear_1 = nn.Linear(in_features=in_features, out_features=hidden_size, bias=True)
        self.act_1 = nn.GELU(approximate="tanh")
        self.linear_2 = nn.Linear(in_features=hidden_size, out_features=hidden_size, bias=True)
        self.register_buffer("y_embedding", nn.Parameter(torch.randn(num_tokens, in_features) / in_features ** 0.5))

    def forward(self, caption, force_drop_ids=None):
        hidden_states = self.linear_1(caption)
        hidden_states = self.act_1(hidden_states)
        hidden_states = self.linear_2(hidden_states)
        return hidden_states


class PatchEmbed(nn.Module):
    """2D Image to Patch Embedding"""

    def __init__(
            self,
            height=224,
            width=224,
            patch_size=16,
            in_channels=3,
            embed_dim=768,
            layer_norm=False,
            flatten=True,
            bias=True,
            interpolation_scale=1,
    ):
        super().__init__()

        num_patches = (height // patch_size) * (width // patch_size)
        self.flatten = flatten
        self.layer_norm = layer_norm

        self.proj = nn.Conv2d(
            in_channels, embed_dim, kernel_size=(patch_size, patch_size), stride=patch_size, bias=bias
        )
        if layer_norm:
            self.norm = nn.LayerNorm(embed_dim, elementwise_affine=False, eps=1e-6)
        else:
            self.norm = None

        self.patch_size = patch_size
        # See:
        # https://github.com/PixArt-alpha/PixArt-alpha/blob/0f55e922376d8b797edd44d25d0e7464b260dcab/diffusion/model/nets/PixArtMS.py#L161
        self.height, self.width = height // patch_size, width // patch_size

        self.base_size = height // patch_size
        self.interpolation_scale = interpolation_scale
        pos_embed = get_2d_sincos_pos_embed(
            embed_dim, int(num_patches ** 0.5), base_size=self.base_size, interpolation_scale=self.interpolation_scale
        )
        self.register_buffer("pos_embed", torch.from_numpy(pos_embed).float().unsqueeze(0), persistent=False)

    def forward(self, latent):
        height, width = latent.shape[-2] // self.patch_size, latent.shape[-1] // self.patch_size

        latent = self.proj(latent)
        if self.flatten:
            latent = latent.flatten(2).transpose(1, 2)  # BCHW -> BNC
        if self.layer_norm:
            latent = self.norm(latent)
        # Interpolate positional embeddings if needed.
        # (For PixArt-Alpha: https://github.com/PixArt-alpha/PixArt-alpha/blob/0f55e922376d8b797edd44d25d0e7464b260dcab/diffusion/model/nets/PixArtMS.py#L162C151-L162C160)
        if self.height != height or self.width != width:
            raise ValueError
            pos_embed = get_2d_sincos_pos_embed(
                embed_dim=self.pos_embed.shape[-1],
                grid_size=(height, width),
                base_size=self.base_size,
                interpolation_scale=self.interpolation_scale,
            )
            pos_embed = torch.from_numpy(pos_embed)
            pos_embed = pos_embed.float().unsqueeze(0).to(latent.device)
        else:
            pos_embed = self.pos_embed
        return (latent + pos_embed).to(latent.dtype)


@maybe_allow_in_graph
class Attention(nn.Module):
    r"""
    A cross attention layer.

    Parameters:
        query_dim (`int`):
            The number of channels in the query.
        cross_attention_dim (`int`, *optional*):
            The number of channels in the encoder_hidden_states. If not given, defaults to `query_dim`.
        heads (`int`,  *optional*, defaults to 8):
            The number of heads to use for multi-head attention.
        dim_head (`int`,  *optional*, defaults to 64):
            The number of channels in each head.
        dropout (`float`, *optional*, defaults to 0.0):
            The dropout probability to use.
        bias (`bool`, *optional*, defaults to False):
            Set to `True` for the query, key, and value linear layers to contain a bias parameter.
        upcast_attention (`bool`, *optional*, defaults to False):
            Set to `True` to upcast the attention computation to `float32`.
        upcast_softmax (`bool`, *optional*, defaults to False):
            Set to `True` to upcast the softmax computation to `float32`.
        cross_attention_norm (`str`, *optional*, defaults to `None`):
            The type of normalization to use for the cross attention. Can be `None`, `layer_norm`, or `group_norm`.
        cross_attention_norm_num_groups (`int`, *optional*, defaults to 32):
            The number of groups to use for the group norm in the cross attention.
        added_kv_proj_dim (`int`, *optional*, defaults to `None`):
            The number of channels to use for the added key and value projections. If `None`, no projection is used.
        norm_num_groups (`int`, *optional*, defaults to `None`):
            The number of groups to use for the group norm in the attention.
        spatial_norm_dim (`int`, *optional*, defaults to `None`):
            The number of channels to use for the spatial normalization.
        out_bias (`bool`, *optional*, defaults to `True`):
            Set to `True` to use a bias in the output linear layer.
        scale_qk (`bool`, *optional*, defaults to `True`):
            Set to `True` to scale the query and key by `1 / sqrt(dim_head)`.
        only_cross_attention (`bool`, *optional*, defaults to `False`):
            Set to `True` to only use cross attention and not added_kv_proj_dim. Can only be set to `True` if
            `added_kv_proj_dim` is not `None`.
        eps (`float`, *optional*, defaults to 1e-5):
            An additional value added to the denominator in group normalization that is used for numerical stability.
        rescale_output_factor (`float`, *optional*, defaults to 1.0):
            A factor to rescale the output by dividing it with this value.
        residual_connection (`bool`, *optional*, defaults to `False`):
            Set to `True` to add the residual connection to the output.
        _from_deprecated_attn_block (`bool`, *optional*, defaults to `False`):
            Set to `True` if the attention block is loaded from a deprecated state dict.
        processor (`AttnProcessor`, *optional*, defaults to `None`):
            The attention processor to use. If `None`, defaults to `AttnProcessor2_0` if `torch 2.x` is used and
            `AttnProcessor` otherwise.
    """

    def __init__(
<<<<<<< HEAD
            self,
            query_dim: int,
            cross_attention_dim: Optional[int] = None,
            heads: int = 8,
            dim_head: int = 64,
            dropout: float = 0.0,
            bias: bool = False,
            upcast_attention: bool = False,
            upcast_softmax: bool = False,
            cross_attention_norm: Optional[str] = None,
            cross_attention_norm_num_groups: int = 32,
            added_kv_proj_dim: Optional[int] = None,
            norm_num_groups: Optional[int] = None,
            spatial_norm_dim: Optional[int] = None,
            out_bias: bool = True,
            scale_qk: bool = True,
            only_cross_attention: bool = False,
            eps: float = 1e-5,
            rescale_output_factor: float = 1.0,
            residual_connection: bool = False,
            _from_deprecated_attn_block: bool = False,
            processor: Optional["AttnProcessor"] = None,
            attention_mode: str = 'xformers',
            use_rope: bool = False,
            rope_scaling: Optional[Dict] = None,
            compress_kv_factor: Optional[Tuple] = None,
=======
        self,
        query_dim: int,
        cross_attention_dim: Optional[int] = None,
        heads: int = 8,
        dim_head: int = 64,
        dropout: float = 0.0,
        bias: bool = False,
        upcast_attention: bool = False,
        upcast_softmax: bool = False,
        cross_attention_norm: Optional[str] = None,
        cross_attention_norm_num_groups: int = 32,
        added_kv_proj_dim: Optional[int] = None,
        norm_num_groups: Optional[int] = None,
        spatial_norm_dim: Optional[int] = None,
        out_bias: bool = True,
        scale_qk: bool = True,
        only_cross_attention: bool = False,
        eps: float = 1e-5,
        rescale_output_factor: float = 1.0,
        residual_connection: bool = False,
        _from_deprecated_attn_block: bool = False,
        processor: Optional["AttnProcessor"] = None,
        attention_mode: str = 'xformers',
        use_rope: bool = False,
        rope_scaling: Optional[Dict] = None, 
        compress_kv_factor: Optional[Tuple] = None,
        layout: Optional[str] = "BSH",
>>>>>>> f7c03f45
    ):
        super().__init__()
        self.inner_dim = dim_head * heads
        self.cross_attention_dim = cross_attention_dim if cross_attention_dim is not None else query_dim
        self.upcast_attention = upcast_attention
        self.upcast_softmax = upcast_softmax
        self.rescale_output_factor = rescale_output_factor
        self.residual_connection = residual_connection
        self.dropout = dropout
        self.use_rope = use_rope
        self.rope_scaling = rope_scaling
        self.compress_kv_factor = compress_kv_factor

        # we make use of this private variable to know whether this class is loaded
        # with an deprecated state dict so that we can convert it on the fly
        self._from_deprecated_attn_block = _from_deprecated_attn_block

        self.scale_qk = scale_qk
        self.scale = dim_head ** -0.5 if self.scale_qk else 1.0

        self.heads = heads
        # for slice_size > 0 the attention score computation
        # is split across the batch axis to save memory
        # You can set slice_size with `set_attention_slice`
        self.sliceable_head_dim = heads

        self.added_kv_proj_dim = added_kv_proj_dim
        self.only_cross_attention = only_cross_attention

        if self.added_kv_proj_dim is None and self.only_cross_attention:
            raise ValueError(
                "`only_cross_attention` can only be set to True if `added_kv_proj_dim` is not None. Make sure to set either `only_cross_attention=False` or define `added_kv_proj_dim`."
            )

        if norm_num_groups is not None:
            self.group_norm = nn.GroupNorm(num_channels=query_dim, num_groups=norm_num_groups, eps=eps, affine=True)
        else:
            self.group_norm = None

        if spatial_norm_dim is not None:
            self.spatial_norm = SpatialNorm(f_channels=query_dim, zq_channels=spatial_norm_dim)
        else:
            self.spatial_norm = None

        if cross_attention_norm is None:
            self.norm_cross = None
        elif cross_attention_norm == "layer_norm":
            self.norm_cross = nn.LayerNorm(self.cross_attention_dim)
        elif cross_attention_norm == "group_norm":
            if self.added_kv_proj_dim is not None:
                # The given `encoder_hidden_states` are initially of shape
                # (batch_size, seq_len, added_kv_proj_dim) before being projected
                # to (batch_size, seq_len, cross_attention_dim). The norm is applied
                # before the projection, so we need to use `added_kv_proj_dim` as
                # the number of channels for the group norm.
                norm_cross_num_channels = added_kv_proj_dim
            else:
                norm_cross_num_channels = self.cross_attention_dim

            self.norm_cross = nn.GroupNorm(
                num_channels=norm_cross_num_channels, num_groups=cross_attention_norm_num_groups, eps=1e-5, affine=True
            )
        else:
            raise ValueError(
                f"unknown cross_attention_norm: {cross_attention_norm}. Should be None, 'layer_norm' or 'group_norm'"
            )

        if USE_PEFT_BACKEND:
            linear_cls = nn.Linear
        else:
            linear_cls = LoRACompatibleLinear

        assert not (self.use_rope and (
                    self.compress_kv_factor is not None)), "Can not both enable compressing kv and using rope"
        if self.compress_kv_factor is not None:
            self._init_compress()

        self.to_q = linear_cls(query_dim, self.inner_dim, bias=bias)

        if not self.only_cross_attention:
            # only relevant for the `AddedKVProcessor` classes
            self.to_k = linear_cls(self.cross_attention_dim, self.inner_dim, bias=bias)
            self.to_v = linear_cls(self.cross_attention_dim, self.inner_dim, bias=bias)
        else:
            self.to_k = None
            self.to_v = None

        if self.added_kv_proj_dim is not None:
            self.add_k_proj = linear_cls(added_kv_proj_dim, self.inner_dim)
            self.add_v_proj = linear_cls(added_kv_proj_dim, self.inner_dim)

        self.to_out = nn.ModuleList([])
        self.to_out.append(linear_cls(self.inner_dim, query_dim, bias=out_bias))
        self.to_out.append(nn.Dropout(dropout))

        # set attention processor
        # We use the AttnProcessor2_0 by default when torch 2.x is used which uses
        # torch.nn.functional.scaled_dot_product_attention for native Flash/memory_efficient_attention
        # but only if it has the default `scale` argument. TODO remove scale_qk check when we move to torch 2.1
        if processor is None:
            processor = (
<<<<<<< HEAD
                AttnProcessor2_0(self.inner_dim, attention_mode, use_rope, rope_scaling=rope_scaling,
                                 compress_kv_factor=compress_kv_factor) if hasattr(F,
                                                                                   "scaled_dot_product_attention") and self.scale_qk else AttnProcessor()
=======
                AttnProcessor2_0(self.inner_dim, attention_mode, use_rope, rope_scaling=rope_scaling, compress_kv_factor=compress_kv_factor, layout=layout) if hasattr(F, "scaled_dot_product_attention") and self.scale_qk else AttnProcessor()
>>>>>>> f7c03f45
            )
        self.set_processor(processor)

    def set_use_memory_efficient_attention_xformers(
            self, use_memory_efficient_attention_xformers: bool, attention_op: Optional[Callable] = None
    ) -> None:
        r"""
        Set whether to use memory efficient attention from `xformers` or not.

        Args:
            use_memory_efficient_attention_xformers (`bool`):
                Whether to use memory efficient attention from `xformers` or not.
            attention_op (`Callable`, *optional*):
                The attention operation to use. Defaults to `None` which uses the default attention operation from
                `xformers`.
        """
        is_lora = hasattr(self, "processor") and isinstance(
            self.processor,
            LORA_ATTENTION_PROCESSORS,
        )
        is_custom_diffusion = hasattr(self, "processor") and isinstance(
            self.processor,
            (CustomDiffusionAttnProcessor, CustomDiffusionXFormersAttnProcessor, CustomDiffusionAttnProcessor2_0),
        )
        is_added_kv_processor = hasattr(self, "processor") and isinstance(
            self.processor,
            (
                AttnAddedKVProcessor,
                AttnAddedKVProcessor2_0,
                SlicedAttnAddedKVProcessor,
                XFormersAttnAddedKVProcessor,
                LoRAAttnAddedKVProcessor,
            ),
        )

        if use_memory_efficient_attention_xformers:
            if is_added_kv_processor and (is_lora or is_custom_diffusion):
                raise NotImplementedError(
                    f"Memory efficient attention is currently not supported for LoRA or custom diffusion for attention processor type {self.processor}"
                )
            if not is_xformers_available():
                raise ModuleNotFoundError(
                    (
                        "Refer to https://github.com/facebookresearch/xformers for more information on how to install"
                        " xformers"
                    ),
                    name="xformers",
                )
            elif not torch.cuda.is_available():
                raise ValueError(
                    "torch.cuda.is_available() should be True but is False. xformers' memory efficient attention is"
                    " only available for GPU "
                )
            else:
                try:
                    # Make sure we can run the memory efficient attention
                    _ = xformers.ops.memory_efficient_attention(
                        torch.randn((1, 2, 40), device="cuda"),
                        torch.randn((1, 2, 40), device="cuda"),
                        torch.randn((1, 2, 40), device="cuda"),
                    )
                except Exception as e:
                    raise e

            if is_lora:
                # TODO (sayakpaul): should we throw a warning if someone wants to use the xformers
                # variant when using PT 2.0 now that we have LoRAAttnProcessor2_0?
                processor = LoRAXFormersAttnProcessor(
                    hidden_size=self.processor.hidden_size,
                    cross_attention_dim=self.processor.cross_attention_dim,
                    rank=self.processor.rank,
                    attention_op=attention_op,
                )
                processor.load_state_dict(self.processor.state_dict())
                processor.to(self.processor.to_q_lora.up.weight.device)
            elif is_custom_diffusion:
                processor = CustomDiffusionXFormersAttnProcessor(
                    train_kv=self.processor.train_kv,
                    train_q_out=self.processor.train_q_out,
                    hidden_size=self.processor.hidden_size,
                    cross_attention_dim=self.processor.cross_attention_dim,
                    attention_op=attention_op,
                )
                processor.load_state_dict(self.processor.state_dict())
                if hasattr(self.processor, "to_k_custom_diffusion"):
                    processor.to(self.processor.to_k_custom_diffusion.weight.device)
            elif is_added_kv_processor:
                # TODO(Patrick, Suraj, William) - currently xformers doesn't work for UnCLIP
                # which uses this type of cross attention ONLY because the attention mask of format
                # [0, ..., -10.000, ..., 0, ...,] is not supported
                # throw warning
                logger.info(
                    "Memory efficient attention with `xformers` might currently not work correctly if an attention mask is required for the attention operation."
                )
                processor = XFormersAttnAddedKVProcessor(attention_op=attention_op)
            else:
                processor = XFormersAttnProcessor(attention_op=attention_op)
        else:
            if is_lora:
                attn_processor_class = (
                    LoRAAttnProcessor2_0 if hasattr(F, "scaled_dot_product_attention") else LoRAAttnProcessor
                )
                processor = attn_processor_class(
                    hidden_size=self.processor.hidden_size,
                    cross_attention_dim=self.processor.cross_attention_dim,
                    rank=self.processor.rank,
                )
                processor.load_state_dict(self.processor.state_dict())
                processor.to(self.processor.to_q_lora.up.weight.device)
            elif is_custom_diffusion:
                attn_processor_class = (
                    CustomDiffusionAttnProcessor2_0
                    if hasattr(F, "scaled_dot_product_attention")
                    else CustomDiffusionAttnProcessor
                )
                processor = attn_processor_class(
                    train_kv=self.processor.train_kv,
                    train_q_out=self.processor.train_q_out,
                    hidden_size=self.processor.hidden_size,
                    cross_attention_dim=self.processor.cross_attention_dim,
                )
                processor.load_state_dict(self.processor.state_dict())
                if hasattr(self.processor, "to_k_custom_diffusion"):
                    processor.to(self.processor.to_k_custom_diffusion.weight.device)
            else:
                # set attention processor
                # We use the AttnProcessor2_0 by default when torch 2.x is used which uses
                # torch.nn.functional.scaled_dot_product_attention for native Flash/memory_efficient_attention
                # but only if it has the default `scale` argument. TODO remove scale_qk check when we move to torch 2.1
                processor = (
                    AttnProcessor2_0()
                    if hasattr(F, "scaled_dot_product_attention") and self.scale_qk
                    else AttnProcessor()
                )

        self.set_processor(processor)

    def set_attention_slice(self, slice_size: int) -> None:
        r"""
        Set the slice size for attention computation.

        Args:
            slice_size (`int`):
                The slice size for attention computation.
        """
        if slice_size is not None and slice_size > self.sliceable_head_dim:
            raise ValueError(f"slice_size {slice_size} has to be smaller or equal to {self.sliceable_head_dim}.")

        if slice_size is not None and self.added_kv_proj_dim is not None:
            processor = SlicedAttnAddedKVProcessor(slice_size)
        elif slice_size is not None:
            processor = SlicedAttnProcessor(slice_size)
        elif self.added_kv_proj_dim is not None:
            processor = AttnAddedKVProcessor()
        else:
            # set attention processor
            # We use the AttnProcessor2_0 by default when torch 2.x is used which uses
            # torch.nn.functional.scaled_dot_product_attention for native Flash/memory_efficient_attention
            # but only if it has the default `scale` argument. TODO remove scale_qk check when we move to torch 2.1
            processor = (
                AttnProcessor2_0() if hasattr(F, "scaled_dot_product_attention") and self.scale_qk else AttnProcessor()
            )

        self.set_processor(processor)

    def set_processor(self, processor: "AttnProcessor", _remove_lora: bool = False) -> None:
        r"""
        Set the attention processor to use.

        Args:
            processor (`AttnProcessor`):
                The attention processor to use.
            _remove_lora (`bool`, *optional*, defaults to `False`):
                Set to `True` to remove LoRA layers from the model.
        """
        if not USE_PEFT_BACKEND and hasattr(self, "processor") and _remove_lora and self.to_q.lora_layer is not None:
            deprecate(
                "set_processor to offload LoRA",
                "0.26.0",
                "In detail, removing LoRA layers via calling `set_default_attn_processor` is deprecated. Please make sure to call `pipe.unload_lora_weights()` instead.",
            )
            # TODO(Patrick, Sayak) - this can be deprecated once PEFT LoRA integration is complete
            # We need to remove all LoRA layers
            # Don't forget to remove ALL `_remove_lora` from the codebase
            for module in self.modules():
                if hasattr(module, "set_lora_layer"):
                    module.set_lora_layer(None)

        # if current processor is in `self._modules` and if passed `processor` is not, we need to
        # pop `processor` from `self._modules`
        if (
                hasattr(self, "processor")
                and isinstance(self.processor, torch.nn.Module)
                and not isinstance(processor, torch.nn.Module)
        ):
            logger.info(f"You are removing possibly trained weights of {self.processor} with {processor}")
            self._modules.pop("processor")

        self.processor = processor

    def get_processor(self, return_deprecated_lora: bool = False) -> "AttentionProcessor":
        r"""
        Get the attention processor in use.

        Args:
            return_deprecated_lora (`bool`, *optional*, defaults to `False`):
                Set to `True` to return the deprecated LoRA attention processor.

        Returns:
            "AttentionProcessor": The attention processor in use.
        """
        if not return_deprecated_lora:
            return self.processor

        # TODO(Sayak, Patrick). The rest of the function is needed to ensure backwards compatible
        # serialization format for LoRA Attention Processors. It should be deleted once the integration
        # with PEFT is completed.
        is_lora_activated = {
            name: module.lora_layer is not None
            for name, module in self.named_modules()
            if hasattr(module, "lora_layer")
        }

        # 1. if no layer has a LoRA activated we can return the processor as usual
        if not any(is_lora_activated.values()):
            return self.processor

        # If doesn't apply LoRA do `add_k_proj` or `add_v_proj`
        is_lora_activated.pop("add_k_proj", None)
        is_lora_activated.pop("add_v_proj", None)
        # 2. else it is not posssible that only some layers have LoRA activated
        if not all(is_lora_activated.values()):
            raise ValueError(
                f"Make sure that either all layers or no layers have LoRA activated, but have {is_lora_activated}"
            )

        # 3. And we need to merge the current LoRA layers into the corresponding LoRA attention processor
        non_lora_processor_cls_name = self.processor.__class__.__name__
        lora_processor_cls = getattr(import_module(__name__), "LoRA" + non_lora_processor_cls_name)

        hidden_size = self.inner_dim

        # now create a LoRA attention processor from the LoRA layers
        if lora_processor_cls in [LoRAAttnProcessor, LoRAAttnProcessor2_0, LoRAXFormersAttnProcessor]:
            kwargs = {
                "cross_attention_dim": self.cross_attention_dim,
                "rank": self.to_q.lora_layer.rank,
                "network_alpha": self.to_q.lora_layer.network_alpha,
                "q_rank": self.to_q.lora_layer.rank,
                "q_hidden_size": self.to_q.lora_layer.out_features,
                "k_rank": self.to_k.lora_layer.rank,
                "k_hidden_size": self.to_k.lora_layer.out_features,
                "v_rank": self.to_v.lora_layer.rank,
                "v_hidden_size": self.to_v.lora_layer.out_features,
                "out_rank": self.to_out[0].lora_layer.rank,
                "out_hidden_size": self.to_out[0].lora_layer.out_features,
            }

            if hasattr(self.processor, "attention_op"):
                kwargs["attention_op"] = self.processor.attention_op

            lora_processor = lora_processor_cls(hidden_size, **kwargs)
            lora_processor.to_q_lora.load_state_dict(self.to_q.lora_layer.state_dict())
            lora_processor.to_k_lora.load_state_dict(self.to_k.lora_layer.state_dict())
            lora_processor.to_v_lora.load_state_dict(self.to_v.lora_layer.state_dict())
            lora_processor.to_out_lora.load_state_dict(self.to_out[0].lora_layer.state_dict())
        elif lora_processor_cls == LoRAAttnAddedKVProcessor:
            lora_processor = lora_processor_cls(
                hidden_size,
                cross_attention_dim=self.add_k_proj.weight.shape[0],
                rank=self.to_q.lora_layer.rank,
                network_alpha=self.to_q.lora_layer.network_alpha,
            )
            lora_processor.to_q_lora.load_state_dict(self.to_q.lora_layer.state_dict())
            lora_processor.to_k_lora.load_state_dict(self.to_k.lora_layer.state_dict())
            lora_processor.to_v_lora.load_state_dict(self.to_v.lora_layer.state_dict())
            lora_processor.to_out_lora.load_state_dict(self.to_out[0].lora_layer.state_dict())

            # only save if used
            if self.add_k_proj.lora_layer is not None:
                lora_processor.add_k_proj_lora.load_state_dict(self.add_k_proj.lora_layer.state_dict())
                lora_processor.add_v_proj_lora.load_state_dict(self.add_v_proj.lora_layer.state_dict())
            else:
                lora_processor.add_k_proj_lora = None
                lora_processor.add_v_proj_lora = None
        else:
            raise ValueError(f"{lora_processor_cls} does not exist.")

        return lora_processor

    def forward(
            self,
            hidden_states: torch.FloatTensor,
            encoder_hidden_states: Optional[torch.FloatTensor] = None,
            attention_mask: Optional[Union[torch.FloatTensor, torch.BoolTensor]] = None,
            **cross_attention_kwargs,
    ) -> torch.Tensor:
        r"""
        The forward method of the `Attention` class.

        Args:
            hidden_states (`torch.Tensor`):
                The hidden states of the query.
            encoder_hidden_states (`torch.Tensor`, *optional*):
                The hidden states of the encoder.
            attention_mask (`torch.Tensor`, *optional*):
                The attention mask to use. If `None`, no mask is applied.
            **cross_attention_kwargs:
                Additional keyword arguments to pass along to the cross attention.

        Returns:
            `torch.Tensor`: The output of the attention layer.
        """
        # The `Attention` class can call different attention processors / attention functions
        # here we simply pass along all tensors to the selected processor class
        # For standard processors that are defined here, `**cross_attention_kwargs` is empty
        return self.processor(
            self,
            hidden_states,
            encoder_hidden_states=encoder_hidden_states,
            attention_mask=attention_mask,
            **cross_attention_kwargs,
        )

    def batch_to_head_dim(self, tensor: torch.Tensor) -> torch.Tensor:
        r"""
        Reshape the tensor from `[batch_size, seq_len, dim]` to `[batch_size // heads, seq_len, dim * heads]`. `heads`
        is the number of heads initialized while constructing the `Attention` class.

        Args:
            tensor (`torch.Tensor`): The tensor to reshape.

        Returns:
            `torch.Tensor`: The reshaped tensor.
        """
        head_size = self.heads
        batch_size, seq_len, dim = tensor.shape
        tensor = tensor.reshape(batch_size // head_size, head_size, seq_len, dim)
        tensor = tensor.permute(0, 2, 1, 3).reshape(batch_size // head_size, seq_len, dim * head_size)
        return tensor

    def head_to_batch_dim(self, tensor: torch.Tensor, out_dim: int = 3) -> torch.Tensor:
        r"""
        Reshape the tensor from `[batch_size, seq_len, dim]` to `[batch_size, seq_len, heads, dim // heads]` `heads` is
        the number of heads initialized while constructing the `Attention` class.

        Args:
            tensor (`torch.Tensor`): The tensor to reshape.
            out_dim (`int`, *optional*, defaults to `3`): The output dimension of the tensor. If `3`, the tensor is
                reshaped to `[batch_size * heads, seq_len, dim // heads]`.

        Returns:
            `torch.Tensor`: The reshaped tensor.
        """
        head_size = self.heads
        batch_size, seq_len, dim = tensor.shape
        tensor = tensor.reshape(batch_size, seq_len, head_size, dim // head_size)
        tensor = tensor.permute(0, 2, 1, 3)

        if out_dim == 3:
            tensor = tensor.reshape(batch_size * head_size, seq_len, dim // head_size)

        return tensor

    def get_attention_scores(
            self, query: torch.Tensor, key: torch.Tensor, attention_mask: torch.Tensor = None
    ) -> torch.Tensor:
        r"""
        Compute the attention scores.

        Args:
            query (`torch.Tensor`): The query tensor.
            key (`torch.Tensor`): The key tensor.
            attention_mask (`torch.Tensor`, *optional*): The attention mask to use. If `None`, no mask is applied.

        Returns:
            `torch.Tensor`: The attention probabilities/scores.
        """
        dtype = query.dtype
        if self.upcast_attention:
            query = query.float()
            key = key.float()

        if attention_mask is None:
            baddbmm_input = torch.empty(
                query.shape[0], query.shape[1], key.shape[1], dtype=query.dtype, device=query.device
            )
            beta = 0
        else:
            baddbmm_input = attention_mask
            beta = 1

        attention_scores = torch.baddbmm(
            baddbmm_input,
            query,
            key.transpose(-1, -2),
            beta=beta,
            alpha=self.scale,
        )
        del baddbmm_input

        if self.upcast_softmax:
            attention_scores = attention_scores.float()

        attention_probs = attention_scores.softmax(dim=-1)
        del attention_scores

        attention_probs = attention_probs.to(dtype)

        return attention_probs

    def prepare_attention_mask(
            self, attention_mask: torch.Tensor, target_length: int, batch_size: int, out_dim: int = 3
    ) -> torch.Tensor:
        r"""
        Prepare the attention mask for the attention computation.

        Args:
            attention_mask (`torch.Tensor`):
                The attention mask to prepare.
            target_length (`int`):
                The target length of the attention mask. This is the length of the attention mask after padding.
            batch_size (`int`):
                The batch size, which is used to repeat the attention mask.
            out_dim (`int`, *optional*, defaults to `3`):
                The output dimension of the attention mask. Can be either `3` or `4`.

        Returns:
            `torch.Tensor`: The prepared attention mask.
        """
        head_size = self.heads
        if attention_mask is None:
            return attention_mask

        current_length: int = attention_mask.shape[-1]
        if current_length != target_length:
            if attention_mask.device.type == "mps":
                # HACK: MPS: Does not support padding by greater than dimension of input tensor.
                # Instead, we can manually construct the padding tensor.
                padding_shape = (attention_mask.shape[0], attention_mask.shape[1], target_length)
                padding = torch.zeros(padding_shape, dtype=attention_mask.dtype, device=attention_mask.device)
                attention_mask = torch.cat([attention_mask, padding], dim=2)
            else:
                # TODO: for pipelines such as stable-diffusion, padding cross-attn mask:
                #       we want to instead pad by (0, remaining_length), where remaining_length is:
                #       remaining_length: int = target_length - current_length
                # TODO: re-enable tests/models/test_models_unet_2d_condition.py#test_model_xattn_padding
                attention_mask = F.pad(attention_mask, (0, target_length), value=0.0)

        if not npu_config.enable_FA:
            if out_dim == 3:
                if attention_mask.shape[0] < batch_size * head_size:
                    attention_mask = attention_mask.repeat_interleave(head_size, dim=0)
            elif out_dim == 4:
                attention_mask = attention_mask.unsqueeze(1)
                attention_mask = attention_mask.repeat_interleave(head_size, dim=1)

        return attention_mask

    def norm_encoder_hidden_states(self, encoder_hidden_states: torch.Tensor) -> torch.Tensor:
        r"""
        Normalize the encoder hidden states. Requires `self.norm_cross` to be specified when constructing the
        `Attention` class.

        Args:
            encoder_hidden_states (`torch.Tensor`): Hidden states of the encoder.

        Returns:
            `torch.Tensor`: The normalized encoder hidden states.
        """
        assert self.norm_cross is not None, "self.norm_cross must be defined to call self.norm_encoder_hidden_states"

        if isinstance(self.norm_cross, nn.LayerNorm):
            encoder_hidden_states = self.norm_cross(encoder_hidden_states)
        elif isinstance(self.norm_cross, nn.GroupNorm):
            # Group norm norms along the channels dimension and expects
            # input to be in the shape of (N, C, *). In this case, we want
            # to norm along the hidden dimension, so we need to move
            # (batch_size, sequence_length, hidden_size) ->
            # (batch_size, hidden_size, sequence_length)
            encoder_hidden_states = encoder_hidden_states.transpose(1, 2)
            encoder_hidden_states = self.norm_cross(encoder_hidden_states)
            encoder_hidden_states = encoder_hidden_states.transpose(1, 2)
        else:
            assert False

        return encoder_hidden_states

    def _init_compress(self):
        if len(self.compress_kv_factor) == 2:
            self.sr = nn.Conv2d(self.inner_dim, self.inner_dim, groups=self.inner_dim,
                                kernel_size=self.compress_kv_factor, stride=self.compress_kv_factor)
            self.sr.weight.data.fill_(1 / self.compress_kv_factor[0] ** 2)
        elif len(self.compress_kv_factor) == 1:
            self.kernel_size = self.compress_kv_factor[0]
            self.sr = nn.Conv1d(self.inner_dim, self.inner_dim, groups=self.inner_dim,
                                kernel_size=self.compress_kv_factor[0], stride=self.compress_kv_factor[0])
            self.sr.weight.data.fill_(1 / self.compress_kv_factor[0])
        self.sr.bias.data.zero_()
        self.norm = nn.LayerNorm(self.inner_dim)


class AttnProcessor2_0:
    r"""
    Processor for implementing scaled dot-product attention (enabled by default if you're using PyTorch 2.0).
    """

    def __init__(self, dim=1152, attention_mode='xformers', use_rope=False, rope_scaling=None, compress_kv_factor=None, layout="BSH"):
        self.dim = dim
        self.attention_mode = attention_mode
        self.use_rope = use_rope
        self.rope_scaling = rope_scaling
        self.compress_kv_factor = compress_kv_factor
        self.layout = layout
        if self.use_rope:
            self._init_rope()

        if not hasattr(F, "scaled_dot_product_attention"):
            raise ImportError("AttnProcessor2_0 requires PyTorch 2.0, to use it, please upgrade PyTorch to 2.0.")

        if get_sequence_parallel_state():
            if enable_LCCL:
                self.sp_size = lccl_info.world_size
            else:
                self.sp_size = hccl_info.world_size

    def _init_rope(self):
        if self.rope_scaling is None:
            self.rope2d = RoPE2D()
            self.rope1d = RoPE1D()
        else:
            scaling_type = self.rope_scaling["type"]
            scaling_factor_2d = self.rope_scaling["factor_2d"]
            scaling_factor_1d = self.rope_scaling["factor_1d"]
            if scaling_type == "linear":
                self.rope2d = LinearScalingRoPE2D(scaling_factor=scaling_factor_2d)
                self.rope1d = LinearScalingRoPE1D(scaling_factor=scaling_factor_1d)
            else:
                raise ValueError(f"Unknown RoPE scaling type {scaling_type}")

    def __call__(
            self,
            attn: Attention,
            hidden_states: torch.FloatTensor,
            encoder_hidden_states: Optional[torch.FloatTensor] = None,
            attention_mask: Optional[Union[torch.FloatTensor, torch.BoolTensor]] = None,
            temb: Optional[torch.FloatTensor] = None,
            scale: float = 1.0,
            position_q: Optional[torch.LongTensor] = None,
            position_k: Optional[torch.LongTensor] = None,
            last_shape: Tuple[int] = None,
    ) -> torch.FloatTensor:
        residual = hidden_states

        args = () if USE_PEFT_BACKEND else (scale,)

        if attn.spatial_norm is not None:
            hidden_states = attn.spatial_norm(hidden_states, temb)

        input_ndim = hidden_states.ndim

        if input_ndim == 4:
            batch_size, channel, height, width = hidden_states.shape
            hidden_states = hidden_states.view(batch_size, channel, height * width).transpose(1, 2)

        if self.compress_kv_factor is not None:
            batch_size = hidden_states.shape[0]
            if len(last_shape) == 2:
                encoder_hidden_states = hidden_states.permute(0, 2, 1).reshape(batch_size, self.dim, *last_shape)
                encoder_hidden_states = attn.sr(encoder_hidden_states).reshape(batch_size, self.dim, -1).permute(0, 2,
                                                                                                                 1)
            elif len(last_shape) == 1:
                encoder_hidden_states = hidden_states.permute(0, 2, 1)
                if last_shape[0] % 2 == 1:
                    first_frame_pad = encoder_hidden_states[:, :, :1].repeat((1, 1, attn.kernel_size - 1))
                    encoder_hidden_states = torch.concatenate((first_frame_pad, encoder_hidden_states), dim=2)
                encoder_hidden_states = attn.sr(encoder_hidden_states).permute(0, 2, 1)
            else:
                raise NotImplementedError(f'NotImplementedError with last_shape {last_shape}')

            encoder_hidden_states = attn.norm(encoder_hidden_states)

        if self.layout == "SBH":
            sequence_length, batch_size, _ = (
                hidden_states.shape if encoder_hidden_states is None else encoder_hidden_states.shape
            )
            sequence_length *= self.sp_size
        else:
            batch_size, sequence_length, _ = (
                hidden_states.shape if encoder_hidden_states is None else encoder_hidden_states.shape
            )

        if attention_mask is not None:
            attention_mask = attn.prepare_attention_mask(attention_mask, sequence_length, batch_size)
            # scaled_dot_product_attention expects attention_mask shape to be
            # (batch, heads, source_length, target_length)
            if npu_config.enable_FA:
                attention_mask = attention_mask.view(batch_size, 1, -1, attention_mask.shape[-1])
            else:
                attention_mask = attention_mask.view(batch_size, attn.heads, -1, attention_mask.shape[-1])

        if attn.group_norm is not None:
            hidden_states = attn.group_norm(hidden_states.transpose(1, 2)).transpose(1, 2)

        args = () if USE_PEFT_BACKEND else (scale,)
        query = attn.to_q(hidden_states, *args)

        if encoder_hidden_states is None:
            encoder_hidden_states = hidden_states
        elif attn.norm_cross:
            encoder_hidden_states = attn.norm_encoder_hidden_states(encoder_hidden_states)

        key = attn.to_k(encoder_hidden_states, *args)
        value = attn.to_v(encoder_hidden_states, *args)

        inner_dim = key.shape[-1]
        head_dim = inner_dim // attn.heads
        if npu_config.on_npu and npu_config.enable_FA:
<<<<<<< HEAD
            if get_sequence_parallel_state() and attention_mask == None:
                query = query.view(-1, attn.heads, head_dim)  # [s // sp, b, h * d] -> [s // sp * b, h, d]
=======
            if self.layout == "SBH":
                query = query.view(-1, attn.heads, head_dim) # [s // sp, b, h * d] -> [s // sp * b, h, d]
>>>>>>> f7c03f45
                key = key.view(-1, attn.heads, head_dim)
                value = value.view(-1, attn.heads, head_dim)

                # apply all_to_all to gather sequence and split attention heads [s // sp * b, h, d] -> [s * b, h // sp, d]
                query = all_to_all_SBH(query, scatter_dim=1, gather_dim=0).view(-1, batch_size,
                                                                                attn.heads // self.sp_size * head_dim)
                key = all_to_all_SBH(key, scatter_dim=1, gather_dim=0).view(-1, batch_size,
                                                                            attn.heads // self.sp_size * head_dim)
                value = all_to_all_SBH(value, scatter_dim=1, gather_dim=0).view(-1, batch_size,
<<<<<<< HEAD
                                                                                attn.heads // self.sp_size * head_dim)

                hidden_states = torch_npu.npu_fusion_attention(query, key, value, scale=1 / math.sqrt(head_dim),
                                                               head_num=attn.heads // self.sp_size, input_layout='SBH')[
                    0]
=======
                                                                                               attn.heads // self.sp_size * head_dim)
                hidden_states = torch_npu.npu_fusion_attention(query, key, value, scale=1/math.sqrt(head_dim), atten_mask=attention_mask,
                                                               head_num=attn.heads // self.sp_size, input_layout=self.layout)[0]
>>>>>>> f7c03f45
                hidden_states = hidden_states.view(-1, attn.heads // self.sp_size, head_dim)

                # [s * b, h // sp, d] -> [s // sp * b, h, d] -> [s // sp, b, h * d]
                hidden_states = all_to_all_SBH(hidden_states, scatter_dim=0, gather_dim=1).view(-1, batch_size,
<<<<<<< HEAD
                                                                                                attn.heads * head_dim)
            else:
=======
                                                                                                            attn.heads * head_dim)
            else: # BSH
>>>>>>> f7c03f45
                if npu_config.enable_FP32:
                    dtype = query.dtype
                    hidden_states = torch_npu.npu_fusion_attention(query.to(torch.bfloat16), key.to(torch.bfloat16),
                                                                   value.to(torch.bfloat16),
<<<<<<< HEAD
                                                                   atten_mask=attention_mask, input_layout="BSH",
=======
                                                                   atten_mask=attention_mask, input_layout=self.layout,
>>>>>>> f7c03f45
                                                                   scale=1 / math.sqrt(head_dim),
                                                                   head_num=attn.heads)[0]
                    hidden_states = hidden_states.to(dtype)
                else:
                    hidden_states = torch_npu.npu_fusion_attention(query, key, value,
<<<<<<< HEAD
                                                                   atten_mask=attention_mask, input_layout="BSH",
=======
                                                                   atten_mask=attention_mask, input_layout=self.layout,
>>>>>>> f7c03f45
                                                                   scale=1 / math.sqrt(head_dim),
                                                                   head_num=attn.heads)[0]
        else:
            query = query.view(batch_size, -1, attn.heads, head_dim).transpose(1, 2)

            key = key.view(batch_size, -1, attn.heads, head_dim).transpose(1, 2)
            value = value.view(batch_size, -1, attn.heads, head_dim).transpose(1, 2)

            if self.use_rope:
                # require the shape of (batch_size x nheads x ntokens x dim)
                if position_q.ndim == 3:
                    query = self.rope2d(query, position_q)
                elif position_q.ndim == 2:
                    query = self.rope1d(query, position_q)
                else:
                    raise NotImplementedError
                if position_k.ndim == 3:
                    key = self.rope2d(key, position_k)
                elif position_k.ndim == 2:
                    key = self.rope1d(key, position_k)
                else:
                    raise NotImplementedError

            # npu_config.print_tensor_stats(attention_mask, name="attention_mask")

            # the output of sdp = (batch, num_heads, seq_len, head_dim)
            # TODO: add support for attn.scale when we move to Torch 2.1
            if self.attention_mode == 'flash':
                assert attention_mask is None or torch.all(
                    attention_mask.bool()), 'flash-attn do not support attention_mask'
                with torch.backends.cuda.sdp_kernel(enable_math=False, enable_flash=True, enable_mem_efficient=False):
                    hidden_states = F.scaled_dot_product_attention(
                        query, key, value, dropout_p=0.0, is_causal=False
                    )
            elif self.attention_mode == 'xformers':
                with torch.backends.cuda.sdp_kernel(enable_math=False, enable_flash=False, enable_mem_efficient=True):
                    hidden_states = F.scaled_dot_product_attention(
                        query, key, value, attn_mask=attention_mask, dropout_p=0.0, is_causal=False
                    )
            elif self.attention_mode == 'math':
                hidden_states = F.scaled_dot_product_attention(
                    query, key, value, attn_mask=attention_mask, dropout_p=0.0, is_causal=False
                )
            elif self.attention_mode == "unable":
                hidden_states = npu_config.scaled_dot_product_attention(query, key, value,
                                                                        attn_mask=attention_mask,
                                                                        dropout_p=0.0,
                                                                        is_causal=False)
            else:
                raise NotImplementedError(f'Found attention_mode: {self.attention_mode}')
            hidden_states = hidden_states.transpose(1, 2).reshape(batch_size, -1, attn.heads * head_dim)
        hidden_states = hidden_states.to(query.dtype)

        # linear proj
        hidden_states = attn.to_out[0](hidden_states, *args)
        # dropout
        hidden_states = attn.to_out[1](hidden_states)

        if input_ndim == 4:
            hidden_states = hidden_states.transpose(-1, -2).reshape(batch_size, channel, height, width)

        if attn.residual_connection:
            hidden_states = hidden_states + residual

        hidden_states = hidden_states / attn.rescale_output_factor

        return hidden_states


@maybe_allow_in_graph
class GatedSelfAttentionDense(nn.Module):
    r"""
    A gated self-attention dense layer that combines visual features and object features.

    Parameters:
        query_dim (`int`): The number of channels in the query.
        context_dim (`int`): The number of channels in the context.
        n_heads (`int`): The number of heads to use for attention.
        d_head (`int`): The number of channels in each head.
    """

    def __init__(self, query_dim: int, context_dim: int, n_heads: int, d_head: int):
        super().__init__()

        # we need a linear projection since we need cat visual feature and obj feature
        self.linear = nn.Linear(context_dim, query_dim)

        self.attn = Attention(query_dim=query_dim, heads=n_heads, dim_head=d_head)
        self.ff = FeedForward(query_dim, activation_fn="geglu")

        self.norm1 = nn.LayerNorm(query_dim)
        self.norm2 = nn.LayerNorm(query_dim)

        self.register_parameter("alpha_attn", nn.Parameter(torch.tensor(0.0)))
        self.register_parameter("alpha_dense", nn.Parameter(torch.tensor(0.0)))

        self.enabled = True

    def forward(self, x: torch.Tensor, objs: torch.Tensor) -> torch.Tensor:
        if not self.enabled:
            return x

        n_visual = x.shape[1]
        objs = self.linear(objs)

        x = x + self.alpha_attn.tanh() * self.attn(self.norm1(torch.cat([x, objs], dim=1)))[:, :n_visual, :]
        x = x + self.alpha_dense.tanh() * self.ff(self.norm2(x))

        return x


class FeedForward(nn.Module):
    r"""
    A feed-forward layer.

    Parameters:
        dim (`int`): The number of channels in the input.
        dim_out (`int`, *optional*): The number of channels in the output. If not given, defaults to `dim`.
        mult (`int`, *optional*, defaults to 4): The multiplier to use for the hidden dimension.
        dropout (`float`, *optional*, defaults to 0.0): The dropout probability to use.
        activation_fn (`str`, *optional*, defaults to `"geglu"`): Activation function to be used in feed-forward.
        final_dropout (`bool` *optional*, defaults to False): Apply a final dropout.
    """

    def __init__(
            self,
            dim: int,
            dim_out: Optional[int] = None,
            mult: int = 4,
            dropout: float = 0.0,
            activation_fn: str = "geglu",
            final_dropout: bool = False,
    ):
        super().__init__()
        inner_dim = int(dim * mult)
        dim_out = dim_out if dim_out is not None else dim
        linear_cls = LoRACompatibleLinear if not USE_PEFT_BACKEND else nn.Linear

        if activation_fn == "gelu":
            act_fn = GELU(dim, inner_dim)
        if activation_fn == "gelu-approximate":
            act_fn = GELU(dim, inner_dim, approximate="tanh")
        elif activation_fn == "geglu":
            act_fn = GEGLU(dim, inner_dim)
        elif activation_fn == "geglu-approximate":
            act_fn = ApproximateGELU(dim, inner_dim)

        self.net = nn.ModuleList([])
        # project in
        self.net.append(act_fn)
        # project dropout
        self.net.append(nn.Dropout(dropout))
        # project out
        self.net.append(linear_cls(inner_dim, dim_out))
        # FF as used in Vision Transformer, MLP-Mixer, etc. have a final dropout
        if final_dropout:
            self.net.append(nn.Dropout(dropout))

    def forward(self, hidden_states: torch.Tensor, scale: float = 1.0) -> torch.Tensor:
        compatible_cls = (GEGLU,) if USE_PEFT_BACKEND else (GEGLU, LoRACompatibleLinear)
        for module in self.net:
            if isinstance(module, compatible_cls):
                hidden_states = module(hidden_states, scale)
            else:
                hidden_states = module(hidden_states)
        return hidden_states


@maybe_allow_in_graph
class BasicTransformerBlock_(nn.Module):
    r"""
    A basic Transformer block.

    Parameters:
        dim (`int`): The number of channels in the input and output.
        num_attention_heads (`int`): The number of heads to use for multi-head attention.
        attention_head_dim (`int`): The number of channels in each head.
        dropout (`float`, *optional*, defaults to 0.0): The dropout probability to use.
        cross_attention_dim (`int`, *optional*): The size of the encoder_hidden_states vector for cross attention.
        activation_fn (`str`, *optional*, defaults to `"geglu"`): Activation function to be used in feed-forward.
        num_embeds_ada_norm (:
            obj: `int`, *optional*): The number of diffusion steps used during training. See `Transformer2DModel`.
        attention_bias (:
            obj: `bool`, *optional*, defaults to `False`): Configure if the attentions should contain a bias parameter.
        only_cross_attention (`bool`, *optional*):
            Whether to use only cross-attention layers. In this case two cross attention layers are used.
        double_self_attention (`bool`, *optional*):
            Whether to use two self-attention layers. In this case no cross attention layers are used.
        upcast_attention (`bool`, *optional*):
            Whether to upcast the attention computation to float32. This is useful for mixed precision training.
        norm_elementwise_affine (`bool`, *optional*, defaults to `True`):
            Whether to use learnable elementwise affine parameters for normalization.
        norm_type (`str`, *optional*, defaults to `"layer_norm"`):
            The normalization layer to use. Can be `"layer_norm"`, `"ada_norm"` or `"ada_norm_zero"`.
        final_dropout (`bool` *optional*, defaults to False):
            Whether to apply a final dropout after the last feed-forward layer.
        attention_type (`str`, *optional*, defaults to `"default"`):
            The type of attention to use. Can be `"default"` or `"gated"` or `"gated-text-image"`.
        positional_embeddings (`str`, *optional*, defaults to `None`):
            The type of positional embeddings to apply to.
        num_positional_embeddings (`int`, *optional*, defaults to `None`):
            The maximum number of positional embeddings to apply.
    """

    def __init__(
            self,
            dim: int,
            num_attention_heads: int,
            attention_head_dim: int,
            dropout=0.0,
            cross_attention_dim: Optional[int] = None,
            activation_fn: str = "geglu",
            num_embeds_ada_norm: Optional[int] = None,
            attention_bias: bool = False,
            only_cross_attention: bool = False,
            double_self_attention: bool = False,
            upcast_attention: bool = False,
            norm_elementwise_affine: bool = True,
            norm_type: str = "layer_norm",  # 'layer_norm', 'ada_norm', 'ada_norm_zero', 'ada_norm_single'
            norm_eps: float = 1e-5,
            final_dropout: bool = False,
            attention_type: str = "default",
            positional_embeddings: Optional[str] = None,
            num_positional_embeddings: Optional[int] = None,
            attention_mode: str = "xformers",
            use_rope: bool = False,
            rope_scaling: Optional[Dict] = None,
            compress_kv_factor: Optional[Tuple] = None,
    ):
        super().__init__()
        self.only_cross_attention = only_cross_attention

        self.use_ada_layer_norm_zero = (num_embeds_ada_norm is not None) and norm_type == "ada_norm_zero"
        self.use_ada_layer_norm = (num_embeds_ada_norm is not None) and norm_type == "ada_norm"
        self.use_ada_layer_norm_single = norm_type == "ada_norm_single"
        self.use_layer_norm = norm_type == "layer_norm"

        if norm_type in ("ada_norm", "ada_norm_zero") and num_embeds_ada_norm is None:
            raise ValueError(
                f"`norm_type` is set to {norm_type}, but `num_embeds_ada_norm` is not defined. Please make sure to"
                f" define `num_embeds_ada_norm` if setting `norm_type` to {norm_type}."
            )

        if positional_embeddings and (num_positional_embeddings is None):
            raise ValueError(
                "If `positional_embedding` type is defined, `num_positition_embeddings` must also be defined."
            )

        if positional_embeddings == "sinusoidal":
            self.pos_embed = SinusoidalPositionalEmbedding(dim, max_seq_length=num_positional_embeddings)
        else:
            self.pos_embed = None

        # Define 3 blocks. Each block has its own normalization layer.
        # 1. Self-Attn
        if self.use_ada_layer_norm:
            self.norm1 = AdaLayerNorm(dim, num_embeds_ada_norm)
        elif self.use_ada_layer_norm_zero:
            self.norm1 = AdaLayerNormZero(dim, num_embeds_ada_norm)
        else:
            self.norm1 = nn.LayerNorm(dim, elementwise_affine=norm_elementwise_affine, eps=norm_eps)

        self.attn1 = Attention(
            query_dim=dim,
            heads=num_attention_heads,
            dim_head=attention_head_dim,
            dropout=dropout,
            bias=attention_bias,
            cross_attention_dim=cross_attention_dim if only_cross_attention else None,
            upcast_attention=upcast_attention,
<<<<<<< HEAD
            attention_mode=attention_mode,
            use_rope=use_rope,
            rope_scaling=rope_scaling,
            compress_kv_factor=compress_kv_factor,
=======
            attention_mode=attention_mode, 
            use_rope=use_rope, 
            rope_scaling=rope_scaling, 
            compress_kv_factor=compress_kv_factor,
            layout="SBH" if get_sequence_parallel_state() else "BSH"
>>>>>>> f7c03f45
        )

        # # 2. Cross-Attn
        # if cross_attention_dim is not None or double_self_attention:
        #     # We currently only use AdaLayerNormZero for self attention where there will only be one attention block.
        #     # I.e. the number of returned modulation chunks from AdaLayerZero would not make sense if returned during
        #     # the second cross attention block.
        #     self.norm2 = (
        #         AdaLayerNorm(dim, num_embeds_ada_norm)
        #         if self.use_ada_layer_norm
        #         else nn.LayerNorm(dim, elementwise_affine=norm_elementwise_affine, eps=norm_eps)
        #     )
        #     self.attn2 = Attention(
        #         query_dim=dim,
        #         cross_attention_dim=cross_attention_dim if not double_self_attention else None,
        #         heads=num_attention_heads,
        #         dim_head=attention_head_dim,
        #         dropout=dropout,
        #         bias=attention_bias,
        #         upcast_attention=upcast_attention,
        #     )  # is self-attn if encoder_hidden_states is none
        # else:
        #     self.norm2 = None
        #     self.attn2 = None

        # 3. Feed-forward
        # if not self.use_ada_layer_norm_single:
        #     self.norm3 = nn.LayerNorm(dim, elementwise_affine=norm_elementwise_affine, eps=norm_eps)
        self.norm3 = nn.LayerNorm(dim, elementwise_affine=norm_elementwise_affine, eps=norm_eps)

        self.ff = FeedForward(dim, dropout=dropout, activation_fn=activation_fn, final_dropout=final_dropout)

        # 4. Fuser
        if attention_type == "gated" or attention_type == "gated-text-image":
            self.fuser = GatedSelfAttentionDense(dim, cross_attention_dim, num_attention_heads, attention_head_dim)

        # 5. Scale-shift for PixArt-Alpha.
        if self.use_ada_layer_norm_single:
            self.scale_shift_table = nn.Parameter(torch.randn(6, dim) / dim ** 0.5)

        # let chunk size default to None
        self._chunk_size = None
        self._chunk_dim = 0

    def set_chunk_feed_forward(self, chunk_size: Optional[int], dim: int):
        # Sets chunk feed-forward
        self._chunk_size = chunk_size
        self._chunk_dim = dim

    def forward(
            self,
            hidden_states: torch.FloatTensor,
            attention_mask: Optional[Union[torch.FloatTensor, torch.BoolTensor]] = None,
            encoder_hidden_states: Optional[torch.FloatTensor] = None,
            encoder_attention_mask: Optional[Union[torch.FloatTensor, torch.BoolTensor]] = None,
            timestep: Optional[torch.LongTensor] = None,
            cross_attention_kwargs: Dict[str, Any] = None,
            class_labels: Optional[torch.LongTensor] = None,
            position_q: Optional[torch.LongTensor] = None,
            position_k: Optional[torch.LongTensor] = None,
            frame: int = None,
    ) -> torch.FloatTensor:
        # Notice that normalization is always applied before the real computation in the following blocks.
        # 0. Self-Attention

        if self.use_ada_layer_norm:
            norm_hidden_states = self.norm1(hidden_states, timestep)
        elif self.use_ada_layer_norm_zero:
            norm_hidden_states, gate_msa, shift_mlp, scale_mlp, gate_mlp = self.norm1(
                hidden_states, timestep, class_labels, hidden_dtype=hidden_states.dtype
            )
        elif self.use_layer_norm:
            norm_hidden_states = self.norm1(hidden_states)
        elif self.use_ada_layer_norm_single:
            if get_sequence_parallel_state():
                batch_size = hidden_states.shape[1]
                shift_msa, scale_msa, gate_msa, shift_mlp, scale_mlp, gate_mlp = (
                        self.scale_shift_table[:, None] + timestep.reshape(6, batch_size, -1)
                ).chunk(6, dim=0)
            else:
                batch_size = hidden_states.shape[0]
                shift_msa, scale_msa, gate_msa, shift_mlp, scale_mlp, gate_mlp = (
                        self.scale_shift_table[None] + timestep.reshape(batch_size, 6, -1)
                ).chunk(6, dim=1)
            norm_hidden_states = self.norm1(hidden_states)
            norm_hidden_states = norm_hidden_states * (1 + scale_msa) + shift_msa
        else:
            raise ValueError("Incorrect norm used")

        if self.pos_embed is not None:
            norm_hidden_states = self.pos_embed(norm_hidden_states)

        # 1. Retrieve lora scale.
        lora_scale = cross_attention_kwargs.get("scale", 1.0) if cross_attention_kwargs is not None else 1.0

        # 2. Prepare GLIGEN inputs
        cross_attention_kwargs = cross_attention_kwargs.copy() if cross_attention_kwargs is not None else {}
        gligen_kwargs = cross_attention_kwargs.pop("gligen", None)

        attn_output = self.attn1(
            norm_hidden_states,
            encoder_hidden_states=encoder_hidden_states if self.only_cross_attention else None,
            attention_mask=attention_mask,
            position_q=position_q,
            position_k=position_k,
            last_shape=frame,
            **cross_attention_kwargs,
        )
        if self.use_ada_layer_norm_zero:
            attn_output = gate_msa.unsqueeze(1) * attn_output
        elif self.use_ada_layer_norm_single:
            attn_output = gate_msa * attn_output

        hidden_states = attn_output + hidden_states
        if hidden_states.ndim == 4:
            hidden_states = hidden_states.squeeze(1)

        # 2.5 GLIGEN Control
        if gligen_kwargs is not None:
            hidden_states = self.fuser(hidden_states, gligen_kwargs["objs"])

        # # 3. Cross-Attention
        # if self.attn2 is not None:
        #     if self.use_ada_layer_norm:
        #         norm_hidden_states = self.norm2(hidden_states, timestep)
        #     elif self.use_ada_layer_norm_zero or self.use_layer_norm:
        #         norm_hidden_states = self.norm2(hidden_states)
        #     elif self.use_ada_layer_norm_single:
        #         # For PixArt norm2 isn't applied here:
        #         # https://github.com/PixArt-alpha/PixArt-alpha/blob/0f55e922376d8b797edd44d25d0e7464b260dcab/diffusion/model/nets/PixArtMS.py#L70C1-L76C103
        #         norm_hidden_states = hidden_states
        #     else:
        #         raise ValueError("Incorrect norm")

        #     if self.pos_embed is not None and self.use_ada_layer_norm_single is False:
        #         norm_hidden_states = self.pos_embed(norm_hidden_states)

        #     attn_output = self.attn2(
        #         norm_hidden_states,
        #         encoder_hidden_states=encoder_hidden_states,
        #         attention_mask=encoder_attention_mask,
        #         **cross_attention_kwargs,
        #     )
        #     hidden_states = attn_output + hidden_states

        # 4. Feed-forward
        # if not self.use_ada_layer_norm_single:
        #     norm_hidden_states = self.norm3(hidden_states)

        if self.use_ada_layer_norm_zero:
            norm_hidden_states = norm_hidden_states * (1 + scale_mlp[:, None]) + shift_mlp[:, None]

        if self.use_ada_layer_norm_single:
            # norm_hidden_states = self.norm2(hidden_states)
            norm_hidden_states = self.norm3(hidden_states)
            norm_hidden_states = norm_hidden_states * (1 + scale_mlp) + shift_mlp

        if self._chunk_size is not None:
            # "feed_forward_chunk_size" can be used to save memory
            if norm_hidden_states.shape[self._chunk_dim] % self._chunk_size != 0:
                raise ValueError(
                    f"`hidden_states` dimension to be chunked: {norm_hidden_states.shape[self._chunk_dim]} has to be divisible by chunk size: {self._chunk_size}. Make sure to set an appropriate `chunk_size` when calling `unet.enable_forward_chunking`."
                )

            num_chunks = norm_hidden_states.shape[self._chunk_dim] // self._chunk_size
            ff_output = torch.cat(
                [
                    self.ff(hid_slice, scale=lora_scale)
                    for hid_slice in norm_hidden_states.chunk(num_chunks, dim=self._chunk_dim)
                ],
                dim=self._chunk_dim,
            )
        else:
            ff_output = self.ff(norm_hidden_states, scale=lora_scale)

        if self.use_ada_layer_norm_zero:
            ff_output = gate_mlp.unsqueeze(1) * ff_output
        elif self.use_ada_layer_norm_single:
            ff_output = gate_mlp * ff_output

        hidden_states = ff_output + hidden_states
        if hidden_states.ndim == 4:
            hidden_states = hidden_states.squeeze(1)

        return hidden_states


@maybe_allow_in_graph
class BasicTransformerBlock(nn.Module):
    r"""
    A basic Transformer block.

    Parameters:
        dim (`int`): The number of channels in the input and output.
        num_attention_heads (`int`): The number of heads to use for multi-head attention.
        attention_head_dim (`int`): The number of channels in each head.
        dropout (`float`, *optional*, defaults to 0.0): The dropout probability to use.
        cross_attention_dim (`int`, *optional*): The size of the encoder_hidden_states vector for cross attention.
        activation_fn (`str`, *optional*, defaults to `"geglu"`): Activation function to be used in feed-forward.
        num_embeds_ada_norm (:
            obj: `int`, *optional*): The number of diffusion steps used during training. See `Transformer2DModel`.
        attention_bias (:
            obj: `bool`, *optional*, defaults to `False`): Configure if the attentions should contain a bias parameter.
        only_cross_attention (`bool`, *optional*):
            Whether to use only cross-attention layers. In this case two cross attention layers are used.
        double_self_attention (`bool`, *optional*):
            Whether to use two self-attention layers. In this case no cross attention layers are used.
        upcast_attention (`bool`, *optional*):
            Whether to upcast the attention computation to float32. This is useful for mixed precision training.
        norm_elementwise_affine (`bool`, *optional*, defaults to `True`):
            Whether to use learnable elementwise affine parameters for normalization.
        norm_type (`str`, *optional*, defaults to `"layer_norm"`):
            The normalization layer to use. Can be `"layer_norm"`, `"ada_norm"` or `"ada_norm_zero"`.
        final_dropout (`bool` *optional*, defaults to False):
            Whether to apply a final dropout after the last feed-forward layer.
        attention_type (`str`, *optional*, defaults to `"default"`):
            The type of attention to use. Can be `"default"` or `"gated"` or `"gated-text-image"`.
        positional_embeddings (`str`, *optional*, defaults to `None`):
            The type of positional embeddings to apply to.
        num_positional_embeddings (`int`, *optional*, defaults to `None`):
            The maximum number of positional embeddings to apply.
    """

    def __init__(
            self,
            dim: int,
            num_attention_heads: int,
            attention_head_dim: int,
            dropout=0.0,
            cross_attention_dim: Optional[int] = None,
            activation_fn: str = "geglu",
            num_embeds_ada_norm: Optional[int] = None,
            attention_bias: bool = False,
            only_cross_attention: bool = False,
            double_self_attention: bool = False,
            upcast_attention: bool = False,
            norm_elementwise_affine: bool = True,
            norm_type: str = "layer_norm",  # 'layer_norm', 'ada_norm', 'ada_norm_zero', 'ada_norm_single'
            norm_eps: float = 1e-5,
            final_dropout: bool = False,
            attention_type: str = "default",
            positional_embeddings: Optional[str] = None,
            num_positional_embeddings: Optional[int] = None,
            attention_mode: str = "xformers",
            use_rope: bool = False,
            rope_scaling: Optional[Dict] = None,
            compress_kv_factor: Optional[Tuple] = None,
    ):
        super().__init__()
        self.only_cross_attention = only_cross_attention

        self.use_ada_layer_norm_zero = (num_embeds_ada_norm is not None) and norm_type == "ada_norm_zero"
        self.use_ada_layer_norm = (num_embeds_ada_norm is not None) and norm_type == "ada_norm"
        self.use_ada_layer_norm_single = norm_type == "ada_norm_single"
        self.use_layer_norm = norm_type == "layer_norm"

        if norm_type in ("ada_norm", "ada_norm_zero") and num_embeds_ada_norm is None:
            raise ValueError(
                f"`norm_type` is set to {norm_type}, but `num_embeds_ada_norm` is not defined. Please make sure to"
                f" define `num_embeds_ada_norm` if setting `norm_type` to {norm_type}."
            )

        if positional_embeddings and (num_positional_embeddings is None):
            raise ValueError(
                "If `positional_embedding` type is defined, `num_positition_embeddings` must also be defined."
            )

        if positional_embeddings == "sinusoidal":
            self.pos_embed = SinusoidalPositionalEmbedding(dim, max_seq_length=num_positional_embeddings)
        else:
            self.pos_embed = None

        # Define 3 blocks. Each block has its own normalization layer.
        # 1. Self-Attn
        if self.use_ada_layer_norm:
            self.norm1 = AdaLayerNorm(dim, num_embeds_ada_norm)
        elif self.use_ada_layer_norm_zero:
            self.norm1 = AdaLayerNormZero(dim, num_embeds_ada_norm)
        else:
            self.norm1 = nn.LayerNorm(dim, elementwise_affine=norm_elementwise_affine, eps=norm_eps)

        self.attn1 = Attention(
            query_dim=dim,
            heads=num_attention_heads,
            dim_head=attention_head_dim,
            dropout=dropout,
            bias=attention_bias,
            cross_attention_dim=cross_attention_dim if only_cross_attention else None,
            upcast_attention=upcast_attention,
            attention_mode=attention_mode,
            use_rope=use_rope,
            rope_scaling=rope_scaling,
            compress_kv_factor=compress_kv_factor,
        )

        # 2. Cross-Attn
        if cross_attention_dim is not None or double_self_attention:
            # We currently only use AdaLayerNormZero for self attention where there will only be one attention block.
            # I.e. the number of returned modulation chunks from AdaLayerZero would not make sense if returned during
            # the second cross attention block.
            self.norm2 = (
                AdaLayerNorm(dim, num_embeds_ada_norm)
                if self.use_ada_layer_norm
                else nn.LayerNorm(dim, elementwise_affine=norm_elementwise_affine, eps=norm_eps)
            )
            self.attn2 = Attention(
                query_dim=dim,
                cross_attention_dim=cross_attention_dim if not double_self_attention else None,
                heads=num_attention_heads,
                dim_head=attention_head_dim,
                dropout=dropout,
                bias=attention_bias,
                upcast_attention=upcast_attention,
                attention_mode=attention_mode,  # only xformers support attention_mask
                use_rope=False,  # do not position in cross attention
                compress_kv_factor=None,
            )  # is self-attn if encoder_hidden_states is none
        else:
            self.norm2 = None
            self.attn2 = None

        # 3. Feed-forward
        if not self.use_ada_layer_norm_single:
            self.norm3 = nn.LayerNorm(dim, elementwise_affine=norm_elementwise_affine, eps=norm_eps)

        self.ff = FeedForward(
            dim,
            dropout=dropout,
            activation_fn=activation_fn,
            final_dropout=final_dropout,
        )

        # 4. Fuser
        if attention_type == "gated" or attention_type == "gated-text-image":
            self.fuser = GatedSelfAttentionDense(dim, cross_attention_dim, num_attention_heads, attention_head_dim)

        # 5. Scale-shift for PixArt-Alpha.
        if self.use_ada_layer_norm_single:
            self.scale_shift_table = nn.Parameter(torch.randn(6, dim) / dim ** 0.5)

        # let chunk size default to None
        self._chunk_size = None
        self._chunk_dim = 0

    def set_chunk_feed_forward(self, chunk_size: Optional[int], dim: int = 0):
        # Sets chunk feed-forward
        self._chunk_size = chunk_size
        self._chunk_dim = dim

    def forward(
            self,
            hidden_states: torch.FloatTensor,
            attention_mask: Optional[Union[torch.FloatTensor, torch.BoolTensor]] = None,
            encoder_hidden_states: Optional[torch.FloatTensor] = None,
            encoder_attention_mask: Optional[Union[torch.FloatTensor, torch.BoolTensor]] = None,
            timestep: Optional[torch.LongTensor] = None,
            cross_attention_kwargs: Dict[str, Any] = None,
            class_labels: Optional[torch.LongTensor] = None,
            position_q: Optional[torch.LongTensor] = None,
            position_k: Optional[torch.LongTensor] = None,
            hw: Tuple[int, int] = None,
    ) -> torch.FloatTensor:
        # Notice that normalization is always applied before the real computation in the following blocks.
        # 0. Self-Attention
        batch_size = hidden_states.shape[0]

        if self.use_ada_layer_norm:
            norm_hidden_states = self.norm1(hidden_states, timestep)
        elif self.use_ada_layer_norm_zero:
            norm_hidden_states, gate_msa, shift_mlp, scale_mlp, gate_mlp = self.norm1(
                hidden_states, timestep, class_labels, hidden_dtype=hidden_states.dtype
            )
        elif self.use_layer_norm:
            norm_hidden_states = self.norm1(hidden_states)
        elif self.use_ada_layer_norm_single:
            shift_msa, scale_msa, gate_msa, shift_mlp, scale_mlp, gate_mlp = (
                    self.scale_shift_table[None] + timestep.reshape(batch_size, 6, -1)
            ).chunk(6, dim=1)
            norm_hidden_states = self.norm1(hidden_states)
            norm_hidden_states = norm_hidden_states * (1 + scale_msa) + shift_msa
            norm_hidden_states = norm_hidden_states.squeeze(1)
        else:
            raise ValueError("Incorrect norm used")

        if self.pos_embed is not None:
            norm_hidden_states = self.pos_embed(norm_hidden_states)

        # 1. Retrieve lora scale.
        lora_scale = cross_attention_kwargs.get("scale", 1.0) if cross_attention_kwargs is not None else 1.0

        # 2. Prepare GLIGEN inputs
        cross_attention_kwargs = cross_attention_kwargs.copy() if cross_attention_kwargs is not None else {}
        gligen_kwargs = cross_attention_kwargs.pop("gligen", None)

        attn_output = self.attn1(
            norm_hidden_states,
            encoder_hidden_states=encoder_hidden_states if self.only_cross_attention else None,
            attention_mask=attention_mask,
            position_q=position_q,
            position_k=position_k,
            last_shape=hw,
            **cross_attention_kwargs,
        )
        if self.use_ada_layer_norm_zero:
            attn_output = gate_msa.unsqueeze(1) * attn_output
        elif self.use_ada_layer_norm_single:
            attn_output = gate_msa * attn_output

        hidden_states = attn_output + hidden_states
        if hidden_states.ndim == 4:
            hidden_states = hidden_states.squeeze(1)

        # 2.5 GLIGEN Control
        if gligen_kwargs is not None:
            hidden_states = self.fuser(hidden_states, gligen_kwargs["objs"])

        # 3. Cross-Attention
        if self.attn2 is not None:
            if self.use_ada_layer_norm:
                norm_hidden_states = self.norm2(hidden_states, timestep)
            elif self.use_ada_layer_norm_zero or self.use_layer_norm:
                norm_hidden_states = self.norm2(hidden_states)
            elif self.use_ada_layer_norm_single:
                # For PixArt norm2 isn't applied here:
                # https://github.com/PixArt-alpha/PixArt-alpha/blob/0f55e922376d8b797edd44d25d0e7464b260dcab/diffusion/model/nets/PixArtMS.py#L70C1-L76C103
                norm_hidden_states = hidden_states
            else:
                raise ValueError("Incorrect norm")

            if self.pos_embed is not None and self.use_ada_layer_norm_single is False:
                norm_hidden_states = self.pos_embed(norm_hidden_states)

            attn_output = self.attn2(
                norm_hidden_states,
                encoder_hidden_states=encoder_hidden_states,
                attention_mask=encoder_attention_mask,
                position_q=None,  # cross attn do not need relative position
                position_k=None,
                last_shape=None,
                **cross_attention_kwargs,
            )
            hidden_states = attn_output + hidden_states

        # 4. Feed-forward
        if not self.use_ada_layer_norm_single:
            norm_hidden_states = self.norm3(hidden_states)

        if self.use_ada_layer_norm_zero:
            norm_hidden_states = norm_hidden_states * (1 + scale_mlp[:, None]) + shift_mlp[:, None]

        if self.use_ada_layer_norm_single:
            norm_hidden_states = self.norm2(hidden_states)
            norm_hidden_states = norm_hidden_states * (1 + scale_mlp) + shift_mlp

        if self._chunk_size is not None:
            # "feed_forward_chunk_size" can be used to save memory
            ff_output = _chunked_feed_forward(
                self.ff, norm_hidden_states, self._chunk_dim, self._chunk_size, lora_scale=lora_scale
            )
        else:
            ff_output = self.ff(norm_hidden_states, scale=lora_scale)

        if self.use_ada_layer_norm_zero:
            ff_output = gate_mlp.unsqueeze(1) * ff_output
        elif self.use_ada_layer_norm_single:
            ff_output = gate_mlp * ff_output

        hidden_states = ff_output + hidden_states
        if hidden_states.ndim == 4:
            hidden_states = hidden_states.squeeze(1)

        return hidden_states


class AdaLayerNormSingle(nn.Module):
    r"""
    Norm layer adaptive layer norm single (adaLN-single).

    As proposed in PixArt-Alpha (see: https://arxiv.org/abs/2310.00426; Section 2.3).

    Parameters:
        embedding_dim (`int`): The size of each embedding vector.
        use_additional_conditions (`bool`): To use additional conditions for normalization or not.
    """

    def __init__(self, embedding_dim: int, use_additional_conditions: bool = False):
        super().__init__()

        self.emb = CombinedTimestepSizeEmbeddings(
            embedding_dim, size_emb_dim=embedding_dim // 3, use_additional_conditions=use_additional_conditions
        )

        self.silu = nn.SiLU()
        self.linear = nn.Linear(embedding_dim, 6 * embedding_dim, bias=True)

    def forward(
            self,
            timestep: torch.Tensor,
            added_cond_kwargs: Dict[str, torch.Tensor] = None,
            batch_size: int = None,
            hidden_dtype: Optional[torch.dtype] = None,
    ) -> Tuple[torch.Tensor, torch.Tensor, torch.Tensor, torch.Tensor, torch.Tensor]:
        # No modulation happening here.
        embedded_timestep = self.emb(timestep, batch_size=batch_size, hidden_dtype=hidden_dtype, resolution=None,
                                     aspect_ratio=None)
        return self.linear(self.silu(embedded_timestep)), embedded_timestep


@dataclass
class Transformer3DModelOutput(BaseOutput):
    """
    The output of [`Transformer2DModel`].

    Args:
        sample (`torch.FloatTensor` of shape `(batch_size, num_channels, height, width)` or `(batch size, num_vector_embeds - 1, num_latent_pixels)` if [`Transformer2DModel`] is discrete):
            The hidden states output conditioned on the `encoder_hidden_states` input. If discrete, returns probability
            distributions for the unnoised latent pixels.
    """

    sample: torch.FloatTensor<|MERGE_RESOLUTION|>--- conflicted
+++ resolved
@@ -23,11 +23,13 @@
 from opensora.models.diffusion.utils.pos_embed import get_2d_sincos_pos_embed, RoPE1D, RoPE2D, LinearScalingRoPE2D, \
     LinearScalingRoPE1D
 
+
 try:
     import torch_npu
 except:
     pass
 from opensora.npu_config import npu_config
+
 
 if is_xformers_available():
     import xformers
@@ -39,6 +41,8 @@
 import torch_npu
 
 
+
+
 class CombinedTimestepSizeEmbeddings(nn.Module):
     """
     For PixArt-Alpha.
@@ -94,6 +98,7 @@
         return conditioning
 
 
+
 class CaptionProjection(nn.Module):
     """
     Projects caption embeddings. Also handles dropout for classifier-free guidance.
@@ -113,6 +118,7 @@
         hidden_states = self.act_1(hidden_states)
         hidden_states = self.linear_2(hidden_states)
         return hidden_states
+
 
 
 class PatchEmbed(nn.Module):
@@ -234,7 +240,6 @@
     """
 
     def __init__(
-<<<<<<< HEAD
             self,
             query_dim: int,
             cross_attention_dim: Optional[int] = None,
@@ -261,35 +266,7 @@
             use_rope: bool = False,
             rope_scaling: Optional[Dict] = None,
             compress_kv_factor: Optional[Tuple] = None,
-=======
-        self,
-        query_dim: int,
-        cross_attention_dim: Optional[int] = None,
-        heads: int = 8,
-        dim_head: int = 64,
-        dropout: float = 0.0,
-        bias: bool = False,
-        upcast_attention: bool = False,
-        upcast_softmax: bool = False,
-        cross_attention_norm: Optional[str] = None,
-        cross_attention_norm_num_groups: int = 32,
-        added_kv_proj_dim: Optional[int] = None,
-        norm_num_groups: Optional[int] = None,
-        spatial_norm_dim: Optional[int] = None,
-        out_bias: bool = True,
-        scale_qk: bool = True,
-        only_cross_attention: bool = False,
-        eps: float = 1e-5,
-        rescale_output_factor: float = 1.0,
-        residual_connection: bool = False,
-        _from_deprecated_attn_block: bool = False,
-        processor: Optional["AttnProcessor"] = None,
-        attention_mode: str = 'xformers',
-        use_rope: bool = False,
-        rope_scaling: Optional[Dict] = None, 
-        compress_kv_factor: Optional[Tuple] = None,
-        layout: Optional[str] = "BSH",
->>>>>>> f7c03f45
+            layout: Optional[str] = "BSH",
     ):
         super().__init__()
         self.inner_dim = dim_head * heads
@@ -391,13 +368,9 @@
         # but only if it has the default `scale` argument. TODO remove scale_qk check when we move to torch 2.1
         if processor is None:
             processor = (
-<<<<<<< HEAD
                 AttnProcessor2_0(self.inner_dim, attention_mode, use_rope, rope_scaling=rope_scaling,
-                                 compress_kv_factor=compress_kv_factor) if hasattr(F,
-                                                                                   "scaled_dot_product_attention") and self.scale_qk else AttnProcessor()
-=======
-                AttnProcessor2_0(self.inner_dim, attention_mode, use_rope, rope_scaling=rope_scaling, compress_kv_factor=compress_kv_factor, layout=layout) if hasattr(F, "scaled_dot_product_attention") and self.scale_qk else AttnProcessor()
->>>>>>> f7c03f45
+                                 compress_kv_factor=compress_kv_factor, layout=layout) if hasattr(F,
+                                                                                                  "scaled_dot_product_attention") and self.scale_qk else AttnProcessor()
             )
         self.set_processor(processor)
 
@@ -900,6 +873,7 @@
         self.norm = nn.LayerNorm(self.inner_dim)
 
 
+
 class AttnProcessor2_0:
     r"""
     Processor for implementing scaled dot-product attention (enabled by default if you're using PyTorch 2.0).
@@ -1016,13 +990,8 @@
         inner_dim = key.shape[-1]
         head_dim = inner_dim // attn.heads
         if npu_config.on_npu and npu_config.enable_FA:
-<<<<<<< HEAD
-            if get_sequence_parallel_state() and attention_mask == None:
-                query = query.view(-1, attn.heads, head_dim)  # [s // sp, b, h * d] -> [s // sp * b, h, d]
-=======
             if self.layout == "SBH":
                 query = query.view(-1, attn.heads, head_dim) # [s // sp, b, h * d] -> [s // sp * b, h, d]
->>>>>>> f7c03f45
                 key = key.view(-1, attn.heads, head_dim)
                 value = value.view(-1, attn.heads, head_dim)
 
@@ -1032,47 +1001,26 @@
                 key = all_to_all_SBH(key, scatter_dim=1, gather_dim=0).view(-1, batch_size,
                                                                             attn.heads // self.sp_size * head_dim)
                 value = all_to_all_SBH(value, scatter_dim=1, gather_dim=0).view(-1, batch_size,
-<<<<<<< HEAD
-                                                                                attn.heads // self.sp_size * head_dim)
-
-                hidden_states = torch_npu.npu_fusion_attention(query, key, value, scale=1 / math.sqrt(head_dim),
-                                                               head_num=attn.heads // self.sp_size, input_layout='SBH')[
-                    0]
-=======
                                                                                                attn.heads // self.sp_size * head_dim)
                 hidden_states = torch_npu.npu_fusion_attention(query, key, value, scale=1/math.sqrt(head_dim), atten_mask=attention_mask,
                                                                head_num=attn.heads // self.sp_size, input_layout=self.layout)[0]
->>>>>>> f7c03f45
                 hidden_states = hidden_states.view(-1, attn.heads // self.sp_size, head_dim)
 
                 # [s * b, h // sp, d] -> [s // sp * b, h, d] -> [s // sp, b, h * d]
                 hidden_states = all_to_all_SBH(hidden_states, scatter_dim=0, gather_dim=1).view(-1, batch_size,
-<<<<<<< HEAD
-                                                                                                attn.heads * head_dim)
-            else:
-=======
                                                                                                             attn.heads * head_dim)
             else: # BSH
->>>>>>> f7c03f45
                 if npu_config.enable_FP32:
                     dtype = query.dtype
                     hidden_states = torch_npu.npu_fusion_attention(query.to(torch.bfloat16), key.to(torch.bfloat16),
                                                                    value.to(torch.bfloat16),
-<<<<<<< HEAD
-                                                                   atten_mask=attention_mask, input_layout="BSH",
-=======
                                                                    atten_mask=attention_mask, input_layout=self.layout,
->>>>>>> f7c03f45
                                                                    scale=1 / math.sqrt(head_dim),
                                                                    head_num=attn.heads)[0]
                     hidden_states = hidden_states.to(dtype)
                 else:
                     hidden_states = torch_npu.npu_fusion_attention(query, key, value,
-<<<<<<< HEAD
-                                                                   atten_mask=attention_mask, input_layout="BSH",
-=======
                                                                    atten_mask=attention_mask, input_layout=self.layout,
->>>>>>> f7c03f45
                                                                    scale=1 / math.sqrt(head_dim),
                                                                    head_num=attn.heads)[0]
         else:
@@ -1140,6 +1088,7 @@
         hidden_states = hidden_states / attn.rescale_output_factor
 
         return hidden_states
+
 
 
 @maybe_allow_in_graph
@@ -1343,18 +1292,11 @@
             bias=attention_bias,
             cross_attention_dim=cross_attention_dim if only_cross_attention else None,
             upcast_attention=upcast_attention,
-<<<<<<< HEAD
             attention_mode=attention_mode,
             use_rope=use_rope,
             rope_scaling=rope_scaling,
             compress_kv_factor=compress_kv_factor,
-=======
-            attention_mode=attention_mode, 
-            use_rope=use_rope, 
-            rope_scaling=rope_scaling, 
-            compress_kv_factor=compress_kv_factor,
             layout="SBH" if get_sequence_parallel_state() else "BSH"
->>>>>>> f7c03f45
         )
 
         # # 2. Cross-Attn
@@ -1829,6 +1771,7 @@
         return hidden_states
 
 
+
 class AdaLayerNormSingle(nn.Module):
     r"""
     Norm layer adaptive layer norm single (adaLN-single).
