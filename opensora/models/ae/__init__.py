<<<<<<< HEAD
from .imagebase import imagebase_ae, vae, vqvae
from .videobase import videobase_ae, videovae, videovqvae
from .videobase import (
    VideoGPTConfiguration,
    VideoGPTVQVAE
)
=======
from .imagebase import imagebase_ae, vae, vqvae, imagebase_ae_stride, imagebase_ae_channel
from .videobase import videobase_ae, videovae, videovqvae, videobase_ae_stride, videobase_ae_channel

>>>>>>> 67365949

ae_stride_config = {}
ae_stride_config.update(imagebase_ae_stride)
ae_stride_config.update(videobase_ae_stride)

ae_channel_config = {}
ae_channel_config.update(imagebase_ae_channel)
ae_channel_config.update(videobase_ae_channel)

def getae(args):
    """deprecation"""
    ae = imagebase_ae.get(args.ae, None)
    if ae is None:
        ae = videobase_ae.get(args.ae, None)
    assert ae is not None
    return ae(args.ae)<|MERGE_RESOLUTION|>--- conflicted
+++ resolved
@@ -1,15 +1,9 @@
-<<<<<<< HEAD
-from .imagebase import imagebase_ae, vae, vqvae
-from .videobase import videobase_ae, videovae, videovqvae
+from .imagebase import imagebase_ae, vae, vqvae, imagebase_ae_stride, imagebase_ae_channel
+from .videobase import videobase_ae, videovae, videovqvae, videobase_ae_stride, videobase_ae_channel
 from .videobase import (
     VideoGPTConfiguration,
     VideoGPTVQVAE
 )
-=======
-from .imagebase import imagebase_ae, vae, vqvae, imagebase_ae_stride, imagebase_ae_channel
-from .videobase import videobase_ae, videovae, videovqvae, videobase_ae_stride, videobase_ae_channel
-
->>>>>>> 67365949
 
 ae_stride_config = {}
 ae_stride_config.update(imagebase_ae_stride)
