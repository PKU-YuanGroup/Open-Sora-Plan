import torch
from torch import nn
from transformers import CLIPModel, CLIPProcessor

from opensora.utils.utils import get_precision


class T5Wrapper(nn.Module):
    def __init__(self, args, **kwargs):
        super(T5Wrapper, self).__init__()
        self.model_name = args.text_encoder_name
<<<<<<< HEAD
        if 'mt5' in self.model_name:
            from transformers import MT5EncoderModel
            print(f"Loading MT5 model: {self.model_name}")
            print(f"cache_dir: {args.cache_dir}")
            # self.text_enc = MT5EncoderModel.from_pretrained(self.model_name, cache_dir=args.cache_dir, **kwargs).eval()
            self.text_enc = MT5EncoderModel.from_pretrained("/storage/ongoing/new/Open-Sora-Plan/cache_dir/mt5-xxl", cache_dir=args.cache_dir, **kwargs).eval()
            # self.text_enc = MT5EncoderModel.from_pretrained("/storage/ongoing/new/Open-Sora-Plan/cache_dir/models--google--mt5-xl/snapshots/63fc6450d80515b48e026b69ef2fbbd426433e84", cache_dir=args.cache_dir, **kwargs).eval()
        elif 't5' in self.model_name:
            from transformers import T5EncoderModel
            self.text_enc = T5EncoderModel.from_pretrained(self.model_name, cache_dir=args.cache_dir, **kwargs).eval()
            # self.text_enc = T5EncoderModel.from_pretrained("/storage/ongoing/new/Open-Sora-Plan/cache_dir/models--DeepFloyd--t5-v1_1-xxl/snapshots/c9c625d2ec93667ec579ede125fd3811d1f81d37", cache_dir=args.cache_dir, **kwargs).eval()
=======
        # if 'mt5' in self.model_name:
        from transformers import MT5EncoderModel
        # self.text_enc = MT5EncoderModel.from_pretrained(self.model_name, cache_dir=args.cache_dir, **kwargs).eval()
        self.text_enc = MT5EncoderModel.from_pretrained("/storage/ongoing/new/Open-Sora-Plan/cache_dir/mt5-xxl", cache_dir=args.cache_dir, **kwargs).eval()
        # self.text_enc = MT5EncoderModel.from_pretrained("/storage/ongoing/new/Open-Sora-Plan/cache_dir/models--google--mt5-xl/snapshots/63fc6450d80515b48e026b69ef2fbbd426433e84", cache_dir=args.cache_dir, **kwargs).eval()
        # elif 't5' in self.model_name:
        #     from transformers import T5EncoderModel
        #     # self.text_enc = T5EncoderModel.from_pretrained(self.model_name, cache_dir=args.cache_dir, **kwargs).eval()
        #     self.text_enc = T5EncoderModel.from_pretrained("/storage/ongoing/new/Open-Sora-Plan/cache_dir/models--DeepFloyd--t5-v1_1-xxl/snapshots/c9c625d2ec93667ec579ede125fd3811d1f81d37", cache_dir=args.cache_dir, **kwargs).eval()
>>>>>>> 6994d330

    def forward(self, input_ids, attention_mask):
        text_encoder_embs = self.text_enc(input_ids=input_ids, attention_mask=attention_mask)['last_hidden_state']
        return text_encoder_embs.detach()

class CLIPWrapper(nn.Module):
    def __init__(self, args):
        super(CLIPWrapper, self).__init__()
        self.model_name = args.text_encoder_name
        dtype = get_precision(args)
        model_kwargs = {'cache_dir': args.cache_dir, 'low_cpu_mem_usage': True, 'torch_dtype': dtype}
        self.text_enc = CLIPModel.from_pretrained(self.model_name, **model_kwargs).eval()

    def forward(self, input_ids, attention_mask): 
        text_encoder_embs = self.text_enc.get_text_features(input_ids=input_ids, attention_mask=attention_mask)
        return text_encoder_embs.detach()



text_encoder = {
    'google/mt5-xl': T5Wrapper,
    'google/mt5-xxl': T5Wrapper,
    'google/umt5-xl': T5Wrapper,
    'google/umt5-xxl': T5Wrapper,
    'DeepFloyd/t5-v1_1-xxl': T5Wrapper,
    'openai/clip-vit-large-patch14': CLIPWrapper
}


def get_text_enc(args):
    """deprecation"""
    encoder_key = None
    for key in text_encoder.keys():
        if key in args.text_encoder_name:
            encoder_key = key
            break
    text_enc = text_encoder.get(encoder_key, None)
    assert text_enc is not None
    return text_enc(args)

def get_text_warpper(text_encoder_name):
    """deprecation"""
    encoder_key = None
    for key in text_encoder.keys():
        if key in text_encoder_name:
            encoder_key = key
            break
    text_enc = text_encoder.get(encoder_key, None)
    assert text_enc is not None
    return text_enc<|MERGE_RESOLUTION|>--- conflicted
+++ resolved
@@ -9,19 +9,6 @@
     def __init__(self, args, **kwargs):
         super(T5Wrapper, self).__init__()
         self.model_name = args.text_encoder_name
-<<<<<<< HEAD
-        if 'mt5' in self.model_name:
-            from transformers import MT5EncoderModel
-            print(f"Loading MT5 model: {self.model_name}")
-            print(f"cache_dir: {args.cache_dir}")
-            # self.text_enc = MT5EncoderModel.from_pretrained(self.model_name, cache_dir=args.cache_dir, **kwargs).eval()
-            self.text_enc = MT5EncoderModel.from_pretrained("/storage/ongoing/new/Open-Sora-Plan/cache_dir/mt5-xxl", cache_dir=args.cache_dir, **kwargs).eval()
-            # self.text_enc = MT5EncoderModel.from_pretrained("/storage/ongoing/new/Open-Sora-Plan/cache_dir/models--google--mt5-xl/snapshots/63fc6450d80515b48e026b69ef2fbbd426433e84", cache_dir=args.cache_dir, **kwargs).eval()
-        elif 't5' in self.model_name:
-            from transformers import T5EncoderModel
-            self.text_enc = T5EncoderModel.from_pretrained(self.model_name, cache_dir=args.cache_dir, **kwargs).eval()
-            # self.text_enc = T5EncoderModel.from_pretrained("/storage/ongoing/new/Open-Sora-Plan/cache_dir/models--DeepFloyd--t5-v1_1-xxl/snapshots/c9c625d2ec93667ec579ede125fd3811d1f81d37", cache_dir=args.cache_dir, **kwargs).eval()
-=======
         # if 'mt5' in self.model_name:
         from transformers import MT5EncoderModel
         # self.text_enc = MT5EncoderModel.from_pretrained(self.model_name, cache_dir=args.cache_dir, **kwargs).eval()
@@ -31,7 +18,6 @@
         #     from transformers import T5EncoderModel
         #     # self.text_enc = T5EncoderModel.from_pretrained(self.model_name, cache_dir=args.cache_dir, **kwargs).eval()
         #     self.text_enc = T5EncoderModel.from_pretrained("/storage/ongoing/new/Open-Sora-Plan/cache_dir/models--DeepFloyd--t5-v1_1-xxl/snapshots/c9c625d2ec93667ec579ede125fd3811d1f81d37", cache_dir=args.cache_dir, **kwargs).eval()
->>>>>>> 6994d330
 
     def forward(self, input_ids, attention_mask):
         text_encoder_embs = self.text_enc(input_ids=input_ids, attention_mask=attention_mask)['last_hidden_state']
