from torchvision.transforms import Lambda
from .model.vae import CausalVAEModel, WFVAEModel
from einops import rearrange
import torch
try:
    import torch_npu
    from opensora.npu_config import npu_config
except:
    torch_npu = None
    npu_config = None
    pass
import torch.nn as nn
import torch

class CausalVAEModelWrapper(nn.Module):
    def __init__(self, model_path, subfolder=None, cache_dir=None, use_ema=False, **kwargs):
        super(CausalVAEModelWrapper, self).__init__()
        self.vae = CausalVAEModel.from_pretrained(model_path, subfolder=subfolder, cache_dir=cache_dir, **kwargs)
        
    def encode(self, x):
        x = self.vae.encode(x).sample().mul_(0.18215)
        return x
    def decode(self, x):
        x = self.vae.decode(x / 0.18215)
        x = rearrange(x, 'b c t h w -> b t c h w').contiguous()
        return x

    def dtype(self):
        return self.vae.dtype
    
class WFVAEModelWrapper(nn.Module):
    def __init__(self, model_path, subfolder=None, cache_dir=None, **kwargs):
        super(WFVAEModelWrapper, self).__init__()
        self.vae = WFVAEModel.from_pretrained(model_path, subfolder=subfolder, cache_dir=cache_dir, **kwargs)
<<<<<<< HEAD
        # self.shift = torch.tensor([[-0.1621, -0.2734, -0.4004, -2.7500, -2.0938, -1.8359,  1.0000, -0.9844]])[:, :, None, None, None]
        # self.scale = torch.tensor([[0.2969, 0.8164, 0.6758, 0.8906, 0.4160, 0.6719, 0.5469, 0.7812]])[:, :, None, None, None]
    
    def encode(self, x):
        # shift = self.shift.to(dtype=x.dtype, device=x.device)
        # scale = self.scale.to(dtype=x.dtype, device=x.device)
        # x = (self.vae.encode(x).sample() - shift) * scale
        x = self.vae.encode(x).sample().mul_(0.18215)
        return x
    
    def decode(self, x):
        # shift = self.shift.to(dtype=x.dtype, device=x.device)
        # scale = self.scale.to(dtype=x.dtype, device=x.device)
        # x = self.vae.decode(x / scale + shift)
        x = self.vae.decode(x / 0.18215)
=======
        self.register_buffer('shift', torch.tensor(self.vae.config.shift)[None, :, None, None, None])
        self.register_buffer('scale', torch.tensor(self.vae.config.scale)[None, :, None, None, None])
        
    def encode(self, x):
        x = (self.vae.encode(x).sample() - self.shift) * self.scale
        return x
    
    def decode(self, x):
        x = x / self.scale + self.shift
        x = self.vae.decode(x)
>>>>>>> 2207cb94
        x = rearrange(x, 'b c t h w -> b t c h w').contiguous()
        return x

    def dtype(self):
        return self.vae.dtype

ae_wrapper = {
    'CausalVAEModel_D4_2x8x8': CausalVAEModelWrapper,
    'CausalVAEModel_D8_2x8x8': CausalVAEModelWrapper,
    'CausalVAEModel_D4_4x8x8': CausalVAEModelWrapper,
    'CausalVAEModel_D8_4x8x8': CausalVAEModelWrapper,
    'WFVAEModel_D8_4x8x8': WFVAEModelWrapper,
    'WFVAEModel_D16_4x8x8': WFVAEModelWrapper,
}

ae_stride_config = {
    'CausalVAEModel_D4_2x8x8': [2, 8, 8],
    'CausalVAEModel_D8_2x8x8': [2, 8, 8],
    'CausalVAEModel_D4_4x8x8': [4, 8, 8],
    'CausalVAEModel_D8_4x8x8': [4, 8, 8],
    'WFVAEModel_D8_4x8x8': [4, 8, 8],
    'WFVAEModel_D16_4x8x8': [4, 8, 8],
}

ae_channel_config = {
    'CausalVAEModel_D4_2x8x8': 4,
    'CausalVAEModel_D8_2x8x8': 8,
    'CausalVAEModel_D4_4x8x8': 4,
    'CausalVAEModel_D8_4x8x8': 8,
    'WFVAEModel_D8_4x8x8': 8,
    'WFVAEModel_D16_4x8x8': 8,
}

ae_denorm = {
    'CausalVAEModel_D4_2x8x8': lambda x: (x + 1.) / 2.,
    'CausalVAEModel_D8_2x8x8': lambda x: (x + 1.) / 2.,
    'CausalVAEModel_D4_4x8x8': lambda x: (x + 1.) / 2.,
    'CausalVAEModel_D8_4x8x8': lambda x: (x + 1.) / 2.,
    'WFVAEModel_D8_4x8x8': lambda x: (x + 1.) / 2.,
    'WFVAEModel_D16_4x8x8': lambda x: (x + 1.) / 2.,
}

ae_norm = {
    'CausalVAEModel_D4_2x8x8': Lambda(lambda x: 2. * x - 1.),
    'CausalVAEModel_D8_2x8x8': Lambda(lambda x: 2. * x - 1.),
    'CausalVAEModel_D4_4x8x8': Lambda(lambda x: 2. * x - 1.),
    'CausalVAEModel_D8_4x8x8': Lambda(lambda x: 2. * x - 1.),
    'WFVAEModel_D8_4x8x8': Lambda(lambda x: 2. * x - 1.),
    'WFVAEModel_D16_4x8x8': Lambda(lambda x: 2. * x - 1.),
}<|MERGE_RESOLUTION|>--- conflicted
+++ resolved
@@ -32,23 +32,6 @@
     def __init__(self, model_path, subfolder=None, cache_dir=None, **kwargs):
         super(WFVAEModelWrapper, self).__init__()
         self.vae = WFVAEModel.from_pretrained(model_path, subfolder=subfolder, cache_dir=cache_dir, **kwargs)
-<<<<<<< HEAD
-        # self.shift = torch.tensor([[-0.1621, -0.2734, -0.4004, -2.7500, -2.0938, -1.8359,  1.0000, -0.9844]])[:, :, None, None, None]
-        # self.scale = torch.tensor([[0.2969, 0.8164, 0.6758, 0.8906, 0.4160, 0.6719, 0.5469, 0.7812]])[:, :, None, None, None]
-    
-    def encode(self, x):
-        # shift = self.shift.to(dtype=x.dtype, device=x.device)
-        # scale = self.scale.to(dtype=x.dtype, device=x.device)
-        # x = (self.vae.encode(x).sample() - shift) * scale
-        x = self.vae.encode(x).sample().mul_(0.18215)
-        return x
-    
-    def decode(self, x):
-        # shift = self.shift.to(dtype=x.dtype, device=x.device)
-        # scale = self.scale.to(dtype=x.dtype, device=x.device)
-        # x = self.vae.decode(x / scale + shift)
-        x = self.vae.decode(x / 0.18215)
-=======
         self.register_buffer('shift', torch.tensor(self.vae.config.shift)[None, :, None, None, None])
         self.register_buffer('scale', torch.tensor(self.vae.config.scale)[None, :, None, None, None])
         
@@ -59,7 +42,6 @@
     def decode(self, x):
         x = x / self.scale + self.shift
         x = self.vae.decode(x)
->>>>>>> 2207cb94
         x = rearrange(x, 'b c t h w -> b t c h w').contiguous()
         return x
 
